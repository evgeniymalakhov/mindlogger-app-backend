--- conflicted
+++ resolved
@@ -229,10 +229,6 @@
     def getApplet(self, folder, refreshCache=False):
         applet = folder
         user = self.getCurrentUser()
-<<<<<<< HEAD
-        return(applet)
-=======
->>>>>>> 296fff1a
         return(
             jsonld_expander.formatLdObject(
                 applet,
