--- conflicted
+++ resolved
@@ -646,7 +646,7 @@
         )).count()
         return {'nUsers': nUsers}
 
-<<<<<<< HEAD
+
     @access.user
     @autoDescribeRoute(
         Description("Update a user's information.")
@@ -726,8 +726,6 @@
             {'message': 'Update saved, but `PUT /user/{:id}` is deprecated.'}
         )
 
-=======
->>>>>>> 256db128
     @access.admin
     @autoDescribeRoute(
         Description("Change a user's password.")
