# -*- coding: utf-8 -*-
import base64
import cherrypy
import datetime
import itertools

from ..describe import Description, autoDescribeRoute
from girderformindlogger.api import access
from girderformindlogger.api.rest import Resource, filtermodel, setCurrentUser
from girderformindlogger.constants import AccessType, SortDir, TokenScope,     \
    USER_ROLES
from girderformindlogger.exceptions import RestException, AccessException
from girderformindlogger.models.applet import Applet as AppletModel
from girderformindlogger.models.collection import Collection as CollectionModel
from girderformindlogger.models.folder import Folder as FolderModel
from girderformindlogger.models.group import Group as GroupModel
from girderformindlogger.models.ID_code import IDCode
from girderformindlogger.models.profile import Profile as ProfileModel
from girderformindlogger.models.setting import Setting
from girderformindlogger.models.token import Token
from girderformindlogger.models.user import User as UserModel
from girderformindlogger.settings import SettingKey
from girderformindlogger.utility import jsonld_expander, mail_utils
from sys import exc_info


class User(Resource):
    """API Endpoint for users in the system."""

    def __init__(self):
        super(User, self).__init__()
        self.resourceName = 'user'
        self._model = UserModel()

        self.route('DELETE', ('authentication',), self.logout)
        self.route('DELETE', (':id',), self.deleteUser)
        self.route('GET', ('me',), self.getMe)
        self.route('GET', ('authentication',), self.login)
        self.route('PUT', ('applet', ':id', 'schedule'), self.setSchedule)
        self.route(
            'PUT',
            (':uid', 'applet', ':aid', 'schedule'),
            self.setOtherSchedule
        )
        self.route('GET', (':id',), self.getUserByID)
<<<<<<< HEAD
=======
        self.route('GET', (':id', 'access'), self.getUserAccess)
        self.route('PUT', (':id', 'access'), self.updateUserAccess)
>>>>>>> 2bcfdc49
        self.route('PUT', (':id', 'code'), self.updateIDCode)
        self.route('DELETE', (':id', 'code'), self.removeIDCode)
        self.route('GET', ('applets',), self.getOwnApplets)
        self.route('PUT', (':id', 'knows'), self.setUserRelationship)
        self.route('GET', ('details',), self.getUsersDetails)
        self.route('POST', (), self.createUser)
        self.route('PUT', ('password',), self.changePassword)
        self.route('PUT', (':id', 'password'), self.changeUserPassword)
        self.route('GET', ('password', 'temporary', ':id'),
                   self.checkTemporaryPassword)
        self.route('PUT', ('password', 'temporary'),
                   self.generateTemporaryPassword)
        self.route('POST', (':id', 'otp'), self.initializeOtp)
        self.route('PUT', (':id', 'otp'), self.finalizeOtp)
        self.route('DELETE', (':id', 'otp'), self.removeOtp)
        self.route('PUT', ('profile',), self.updateProfile)
        self.route('PUT', (':id', 'verification'), self.verifyEmail)
        self.route('POST', ('verification',), self.sendVerificationEmail)

<<<<<<< HEAD
=======

    @access.user
    @autoDescribeRoute(
        Description('Get all pending invites for the logged-in user.')
        .deprecated()
    )
    def getGroupInvites(self):
        pending = self.getCurrentUser().get("groupInvites")
        output = []
        userfields = [
            'firstName',
            '_id',
            'email',
            'gravatar_baseUrl',
            'login'
        ]
        for p in pending:
            groupId = p.get('groupId')
            applets = list(AppletModel().find(
                query={
                    "roles.user.groups.id": groupId
                },
                fields=[
                    'cached.applet.skos:prefLabel',
                    'cached.applet.schema:description',
                    'cached.applet.schema:image',
                    'roles'
                ]
            ))
            for applet in applets:
                for role in ['manager', 'reviewer']:
                    applet[''.join([role, 's'])] = [{
                        (
                            'image' if userKey=='gravatar_baseUrl' else userKey
                        ): user.get(
                            userKey
                        ) for userKey in user.keys()
                    } for user in list(UserModel().find(
                            query={
                                "groups": {
                                    "$in": [
                                        group.get('id') for group in applet.get(
                                            'roles',
                                            {}
                                        ).get(role, {}).get('groups', [])
                                    ]
                                }
                            },
                            fields=userfields
                        ))
                    ]
                appletC = jsonld_expander.loadCache(
                    applet.get('cached')
                ) if 'cached' in applet else applet
                output.append({
                    '_id': groupId,
                    'applets': [{
                        'name': appletC.get('applet', {}).get(
                            'skos:prefLabel',
                            ''
                        ),
                        'image': appletC.get('applet', {}).get(
                            'schema:image',
                            ''
                        ),
                        'description': appletC.get('applet', {
                        }).get(
                            'schema:description',
                            ''
                        ),
                        'managers': applet.get('managers'),
                        'reviewers': applet.get('reviewers')
                    } for applet in applets]
                })
        return(output)

    @access.user
    @filtermodel(model=UserModel)
    @autoDescribeRoute(
        Description('List or search for users.')
        .responseClass('User', array=True)
        .param('text', 'Pass this to perform a full text search for items.', required=False)
        .pagingParams(defaultSort='firstName')
        .deprecated()
    )
    def find(self, text, limit, offset, sort):
        return list(self._model.search(
            text=text, user=self.getCurrentUser(), offset=offset, limit=limit, sort=sort))

>>>>>>> 2bcfdc49
    @access.public(scope=TokenScope.USER_INFO_READ)
    @autoDescribeRoute(
        Description('Get a user by ID.')
        .param('id', 'Profile ID or ID code', required=True)
        .errorResponse('ID was invalid.')
        .errorResponse('You do not have permission to see this user.', 403)
    )
    def getUserByID(self, id):
        from bson.objectid import ObjectId
        user = self.getCurrentUser()
        return(ProfileModel().getProfile(id, user))

    @access.user(scope=TokenScope.DATA_WRITE)
    @autoDescribeRoute(
        Description('Set or update your own custom schedule information for an applet.')
        .modelParam(
            'id',
            model=AppletModel,
            level=AccessType.READ,
            destName='applet'
        )
        .jsonParam(
            'schedule',
            'A JSON object containing schedule information for an activity',
            paramType='form',
            required=False
        )
        .errorResponse('Invalid applet ID.')
        .errorResponse('Read access was denied for this applet.', 403)
    )
    def setSchedule(self, applet, schedule, **kwargs):
        import threading

        thisUser = self.getCurrentUser()
        if not AppletModel()._hasRole(applet['_id'], thisUser, 'user'):
            raise AccessException(
                "You aren't a user of this applet."
            )
        profile = ProfileModel().findOne(
            {
                'appletId': applet['_id'],
                'userId': thisUser['_id'],
                'profile': True
            }
        )
        if not profile:
            raise AccessException(
                "You aren't a user of this applet."
            )
        ud = profile["userDefined"] if "userDefined" in profile else {}
        ud["schedule"] = schedule
        profile["userDefined"] = ud
        ProfileModel().save(profile, validate=False)

        thread = threading.Thread(
            target=AppletModel().updateUserCacheAllUsersAllRoles,
            args=(applet, thisUser)
        )
        thread.start()
        return(profile["userDefined"])

    @access.user(scope=TokenScope.DATA_WRITE)
    @autoDescribeRoute(
        Description('Set or update custom schedule information for a user of an applet you manage or coordinate.')
        .modelParam(
            'uid',
            model=ProfileModel,
            force=True,
            destName='profile',
            description='The ID of the user\'s profile for this applet.'
        )
        .modelParam(
            'aid',
            model=AppletModel,
            level=AccessType.READ,
            destName='applet',
            description="The ID of the applet."
        )
        .jsonParam(
            'schedule',
            'A JSON object containing schedule information for an activity',
            paramType='form',
            required=False
        )
        .errorResponse('Invalid ID.')
        .errorResponse('Read access was denied.', 403)
    )
    def setOtherSchedule(self, profile, applet, schedule, **kwargs):
        import threading

        thisUser = self.getCurrentUser()
        if not AppletModel().isCoordinator(applet['_id'], thisUser):
            raise AccessException(
                "You aren't a coordinator or manager of this applet."
            )
        if profile["appletId"] not in [applet['_id'], str(applet['_id'])]:
            raise AccessException(
                "That profile is not a user of this applet."
            )
        ud = profile[
            "coordinatorDefined"
        ] if "coordinatorDefined" in profile else {}
        ud["schedule"] = schedule
        profile["coordinatorDefined"] = ud
        ProfileModel().save(profile, validate=False)

        thread = threading.Thread(
            target=AppletModel().updateUserCacheAllUsersAllRoles,
            args=(applet, thisUser)
        )
        thread.start()
        return(profile["coordinatorDefined"])

    @access.public(scope=TokenScope.USER_INFO_READ)
    @autoDescribeRoute(
        Description('Add a relationship between users.')
        .param(
            'id',
            'ID or ID code of user to add relationship to',
            required=True
        )
        .param('rel', 'Relationship to add', required=True)
        .param('otherId', 'ID or ID code of related individual.', required=True)
        .param(
            'otherName',
            'Name to display for related individual',
            required=True
        )
        .errorResponse('ID was invalid.')
        .errorResponse('You do not have permission to see this user.', 403)
    )
    def setUserRelationship(self, id, rel, otherId, otherName):
        from girderformindlogger.models.invitation import Invitation
        from girderformindlogger.utility.jsonld_expander import                \
            inferRelationships, oidIffHex

        user = self.getCurrentUser()
        grammaticalSubject = ProfileModel().getProfile(id, user)
        gsp = ProfileModel().load(
            grammaticalSubject['_id'],
            force=True
        )
        grammaticalSubject = Invitation().load(
            grammaticalSubject['_id'],
            force=True
        ) if gsp is None else gsp
        print(grammaticalSubject)
        if grammaticalSubject is None or not AppletModel().isCoordinator(
            grammaticalSubject['appletId'], user
        ):
            raise AccessException(
                'You do not have permission to update this user.'
            )

        appletId = grammaticalSubject['appletId']
        grammaticalObject = ProfileModel().getSubjectProfile(
            otherId,
            otherName,
            user
        )
        if grammaticalObject is None:
            grammaticalObject = ProfileModel().getProfile(
                ProfileModel().createPassiveProfile(
                    appletId,
                    otherId,
                    otherName,
                    user
                )['_id'],
                grammaticalSubject
            )
        if 'schema:knows' in grammaticalSubject:
            if rel in grammaticalSubject['schema:knows'] and grammaticalObject[
                '_id'
            ] not in grammaticalSubject['schema:knows'][rel]:
                grammaticalSubject['schema:knows'][rel].append(
                    grammaticalObject['_id']
                )
            else:
                grammaticalSubject['schema:knows'][rel] = [
                    grammaticalObject['_id']
                ]
        else:
            grammaticalSubject['schema:knows'] = {
                rel: [grammaticalObject['_id']]
            }
        ProfileModel().save(grammaticalSubject, validate=False)
        inferRelationships(grammaticalSubject)
        return(ProfileModel().getProfile(id, user))

    @access.public(scope=TokenScope.USER_INFO_READ)
    @autoDescribeRoute(
        Description('Update a user\'s ID Code.')
        .param('id', 'Profile ID', required=True)
        .param('code', 'ID code to add to profile', required=True)
        .errorResponse('ID was invalid.')
        .errorResponse('You do not have permission to see this user.', 403)
    )
    def updateIDCode(self, id, code):
        from bson.objectid import ObjectId
        user = self.getCurrentUser()
        try:
            p = ProfileModel().findOne({'_id': ObjectId(id)})
        except:
            p = None
        if p is None or not AppletModel().isCoordinator(p['appletId'], user):
            raise AccessException(
                'You do not have permission to update this user\'s ID code.'
            )
        else:
            IDCode().createIdCode(p, code)
        return(
            ProfileModel().profileAsUser(
                ProfileModel().load(p['_id'], force=True),
                user
            )
        )

    @access.public(scope=TokenScope.USER_INFO_READ)
    @autoDescribeRoute(
        Description('Remove an ID Code from a user.')
        .param('id', 'Profile ID', required=True)
        .param(
            'code',
            'ID code to remove from profile. If the ID code to remove is the '
            'only ID code for that profile, a new one will be auto-generated.',
            required=True
        )
        .errorResponse('ID was invalid.')
        .errorResponse('You do not have permission to see this user.', 403)
    )
    def removeIDCode(self, id, code):
        from bson.objectid import ObjectId
        user = self.getCurrentUser()
        try:
            p = ProfileModel().findOne({'_id': ObjectId(id)})
        except:
            p = None
        if p is None or not AppletModel().isCoordinator(p['appletId'], user):
            raise AccessException(
                'You do not have permission to update this user\'s ID code.'
            )
        else:
            IDCode().removeCode(p['_id'], code)
        return(
            ProfileModel().profileAsUser(
                ProfileModel().load(p['_id'], force=True),
                user
            )
        )

<<<<<<< HEAD
=======
    @access.user(scope=TokenScope.USER_INFO_READ)
    @autoDescribeRoute(
        Description('Get the access control list for a user.')
        .responseClass('User')
        .modelParam('id', model=UserModel, level=AccessType.READ)
        .errorResponse('ID was invalid.')
        .errorResponse('You do not have permission to see this user.', 403)
        .deprecated()
    )
    def getUserAccess(self, user):
        return self._model.getFullAccessList(user)

    @access.user(scope=TokenScope.DATA_OWN)
    @filtermodel(model=UserModel, addFields={'access'})
    @autoDescribeRoute(
        Description('Update the access control list for a user.')
        .modelParam('id', model=UserModel, level=AccessType.WRITE)
        .jsonParam(
            'access',
            'The JSON-encoded access control list.',
            requireObject=True
        )
        .errorResponse('ID was invalid.')
        .errorResponse('Admin access was denied for the user.', 403)
        .deprecated()
    )
    def updateUserAccess(self, user, access):
        return self._model.setAccessList(
            user,
            access,
            save=True
        )

>>>>>>> 2bcfdc49
    @access.public(scope=TokenScope.DATA_READ)
    @autoDescribeRoute(
        Description('Get all your applets by role.')
        .param(
            'role',
            'One of ' + str(USER_ROLES.keys()),
            required=False,
            default='user'
        )
        .param(
            'ids_only',
            'If true, only returns an Array of the IDs of assigned applets. '
            'Otherwise, returns an Array of Objects keyed with "applet" '
            '"protocol", "activities" and "items" with expanded JSON-LD as '
            'values. This parameter takes precedence over `unexpanded`.',
            required=False,
            dataType='boolean'
        )
        .param(
            'unexpanded',
            'If true, only returns an Array of assigned applets, but only the '
            'applet-level information. Otherwise, returns an Array of Objects '
            'keyed with "applet", "protocol", "activities" and "items" with '
            'expanded JSON-LD as values.',
            required=False,
            dataType='boolean'
        )
        .param(
            'refreshCache',
            'If true, refresh user cache.',
            required=False,
            dataType='boolean'
        )
        .errorResponse('ID was invalid.')
        .errorResponse(
            'You do not have permission to see any of this user\'s applets.',
            403
        )
    )
    def getOwnApplets(
        self,
        role,
        ids_only=False,
        unexpanded=False,
        refreshCache=False
    ):
        import threading
        from bson import json_util
        from bson.objectid import ObjectId

        reviewer = self.getCurrentUser()
        if reviewer is None:
            raise AccessException("You must be logged in to get user applets.")
        role = role.lower()
        if role not in USER_ROLES.keys():
            raise RestException(
                'Invalid user role.',
                'role'
            )
        if ids_only or unexpanded:
            applets = AppletModel().getAppletsForUser(
                role,
                reviewer,
                active=True
            )
            if len(applets)==0:
                return([])
            if ids_only==True:
                return([applet.get('_id') for applet in applets])
            elif unexpanded==True:
                return([{
                    'applet': AppletModel().unexpanded(applet)
                } for applet in applets])
        if refreshCache:
            thread = threading.Thread(
                target=AppletModel().updateUserCache,
                args=(role, reviewer),
                kwargs={"active": True, "refreshCache": refreshCache}
            )
            thread.start()
            return({
                "message": "The user cache is being updated. Please check back "
                           "in several mintutes to see it."
            })
        try:
            if 'cached' in reviewer:
                reviewer['cached'] = json_util.loads(
                    reviewer['cached']
                ) if isinstance(reviewer['cached'], str) else reviewer['cached']
            else:
                reviewer['cached'] = {}
            if 'applets' in reviewer[
                'cached'
            ] and role in reviewer['cached']['applets'] and isinstance(
                reviewer['cached']['applets'][role],
                list
            ) and len(reviewer['cached']['applets'][role]):
                applets = reviewer['cached']['applets'][role]
                thread = threading.Thread(
                    target=AppletModel().updateUserCache,
                    args=(role, reviewer),
                    kwargs={"active": True, "refreshCache": refreshCache}
                )
                thread.start()
            else:
                applets = AppletModel().updateUserCache(
                    role,
                    reviewer,
                    active=True,
                    refreshCache=refreshCache
                )
            for applet in applets:
                try:
                    applet["applet"]["responseDates"] = responseDateList(
                        applet['applet'].get(
                            '_id',
                            ''
                        ).split('applet/')[-1],
                        user.get('_id'),
                        user
                    )
                except:
                    applet["applet"]["responseDates"] = []

            return(applets)
        except Exception as e:
            import sys, traceback
            print(sys.exc_info())
            return([])


    @access.public(scope=TokenScope.USER_INFO_READ)
    @filtermodel(model=UserModel)
    @autoDescribeRoute(
        Description('Retrieve the currently logged-in user information.')
        .responseClass('User')
    )
    def getMe(self):
        return self.getCurrentUser()

    @access.public
    @autoDescribeRoute(
        Description('Log in to the system.')
        .notes('Pass your username and password using HTTP Basic Auth. Sends'
               ' a cookie that should be passed back in future requests.')
        .param('Girder-OTP', 'A one-time password for this user',
               paramType='header', required=False)
        .errorResponse('Missing Authorization header.', 401)
        .errorResponse('Invalid login or password.', 403)
    )
    def login(self):
        import threading
        from girderformindlogger.utility.mail_utils import validateEmailAddress

        if not Setting().get(SettingKey.ENABLE_PASSWORD_LOGIN):
            raise RestException('Password login is disabled on this instance.')

        user, token = self.getCurrentUser(returnToken=True)


        # Only create and send new cookie if user isn't already sending a valid
        # one.
        if not user:
            authHeader = cherrypy.request.headers.get('Authorization')

            if not authHeader:
                authHeader = cherrypy.request.headers.get(
                    'Girder-Authorization'
                )

            if not authHeader or not authHeader[0:6] == 'Basic ':
                raise RestException('Use HTTP Basic Authentication', 401)

            try:
                credentials = base64.b64decode(authHeader[6:]).decode('utf8')
                if ':' not in credentials:
                    raise TypeError
            except Exception:
                raise RestException('Invalid HTTP Authorization header', 401)

            login, password = credentials.split(':', 1)
            if validateEmailAddress(login):
                raise AccessException(
                    "Please log in with a username, not an email address."
                )
            otpToken = cherrypy.request.headers.get('Girder-OTP')
            try:
                user = self._model.authenticate(login, password, otpToken)
            except:
                raise AccessException(
                    "Incorrect password for {} if that user exists".format(
                        login
                    )
                )

            thread = threading.Thread(
                target=AppletModel().updateUserCacheAllRoles,
                args=(user,)
            )

            setCurrentUser(user)
            token = self.sendAuthTokenCookie(user)

        return {
            'user': self._model.filter(user, user),
            'authToken': {
                'token': token['_id'],
                'expires': token['expires'],
                'scope': token['scope']
            },
            'message': 'Login succeeded.'
        }

    @access.public
    @autoDescribeRoute(
        Description('Log out of the system.')
        .responseClass('Token')
        .notes('Attempts to delete your authentication cookie.')
    )
    def logout(self):
        token = self.getCurrentToken()
        if token:
            Token().remove(token)
        self.deleteAuthTokenCookie()
        return {'message': 'Logged out.'}

    @access.public
    @filtermodel(model=UserModel, addFields={'authToken'})
    @autoDescribeRoute(
        Description('Create a new user.')
        .responseClass('User')
        .param('login', "The user's requested login.")
        .param('password', "The user's requested password")
        .param(
            'displayName',
            "The user's display name, usually just their first name.",
            default="",
            required=False
        )
        .param('email', "The user's email address.", required=False)
        .param('admin', 'Whether this user should be a site administrator.',
               required=False, dataType='boolean', default=False)
        .param(
            'lastName',
            'Deprecated. Do not use.',
            required=False
        )
        .param(
            'firstName',
            'Deprecated. Do not use.',
            required=False
        )
        .errorResponse('A parameter was invalid, or the specified login or'
                       ' email already exists in the system.')
    )
    def createUser(
        self,
        login,
        password,
        displayName="",
        email="",
        admin=False,
        lastName=None,
        firstName=None
    ): # 🔥 delete lastName once fully deprecated
        currentUser = self.getCurrentUser()

        regPolicy = Setting().get(SettingKey.REGISTRATION_POLICY)

        if not currentUser or not currentUser['admin']:
            admin = False
            if regPolicy == 'closed':
                raise RestException(
                    'Registration on this instance is closed. Contact an '
                    'administrator to create an account for you.')

        user = self._model.createUser(
            login=login, password=password, email=email,
            firstName=displayName if len(
                displayName
            ) else firstName if firstName is not None else "",
            lastName=lastName, admin=admin, currentUser=currentUser) # 🔥 delete firstName and lastName once fully deprecated

        if not currentUser and self._model.canLogin(user):
            setCurrentUser(user)
            token = self.sendAuthTokenCookie(user)
            user['authToken'] = {
                'token': token['_id'],
                'expires': token['expires']
            }

        # Assign all new users to a "New Users" Group
        newUserGroup = GroupModel().findOne({'name': 'New Users'})
        newUserGroup = newUserGroup if (
            newUserGroup is not None and bool(newUserGroup)
        ) else GroupModel(
        ).createGroup(
            name="New Users",
            creator=UserModel().findOne(
                query={'admin': True},
                sort=[('created', SortDir.ASCENDING)]
            ),
            public=False
        )
        group = GroupModel().addUser(
            newUserGroup,
            user,
            level=AccessType.READ
        )
        group['access'] = GroupModel().getFullAccessList(group)
        group['requests'] = list(GroupModel().getFullRequestList(group))

        return(user)

    @access.user
    @autoDescribeRoute(
        Description('Delete a user by ID.')
        .modelParam('id', model=UserModel, level=AccessType.ADMIN)
        .errorResponse('ID was invalid.')
        .errorResponse('You do not have permission to delete this user.', 403)
    )
    def deleteUser(self, user):
        self._model.remove(user)
        return {'message': 'Deleted user %s.' % user['login']}

    @access.user
    @autoDescribeRoute(
        Description('Get detailed information of accessible users.')
    )
    def getUsersDetails(self):
        nUsers = self._model.findWithPermissions(user=self.getCurrentUser(
        )).count()
        return {'nUsers': nUsers}

    @access.admin
    @autoDescribeRoute(
        Description("Change a user's password.")
        .notes('Only administrators may use this endpoint.')
        .modelParam('id', model=UserModel, level=AccessType.ADMIN)
        .param('password', "The user's new password.")
        .errorResponse('You are not an administrator.', 403)
        .errorResponse('The new password is invalid.')
    )
    def changeUserPassword(self, user, password):
        self._model.setPassword(user, password)
        return {'message': 'Password changed.'}

    @access.user
    @autoDescribeRoute(
        Description('Change your password.')
        .param('old', 'Your current password or a temporary access token.')
        .param('new', 'Your new password.')
        .errorResponse(('You are not logged in.',
                        'Your old password is incorrect.'), 401)
        .errorResponse('Your new password is invalid.')
    )
    def changePassword(self, old, new):
        user = self.getCurrentUser()
        token = None

        if not old:
            raise RestException('Old password must not be empty.')

        if (not self._model.hasPassword(user)
                or not self._model._cryptContext.verify(old, user['salt'])):
            # If not the user's actual password, check for temp access token
            token = Token().load(old, force=True, objectId=False, exc=False)
            if (not token or not token.get('userId')
                    or token['userId'] != user['_id']
                    or not Token().hasScope(token, TokenScope.TEMPORARY_USER_AUTH)):
                raise AccessException('Old password is incorrect.')

        self._model.setPassword(user, new)

        if token:
            # Remove the temporary access token if one was used
            Token().remove(token)

        return {'message': 'Password changed.'}

    @access.public
    @autoDescribeRoute(
        Description("Create a temporary access token for a user.  The user's "
                    'password is not changed.')
        .param('email', 'Your email address.', strip=True)
        .errorResponse('That email does not exist in the system.')
    ) ## TODO: recreate by login
    def generateTemporaryPassword(self, email):
        user = self._model.findOne({'email': email.lower()})

        if not user:
            raise RestException('That email is not registered.')

        token = Token().createToken(user, days=1, scope=TokenScope.TEMPORARY_USER_AUTH)

        url = '%s#useraccount/%s/token/%s' % (
            mail_utils.getEmailUrlPrefix(), str(user['_id']), str(token['_id']))

        html = mail_utils.renderTemplate('temporaryAccess.mako', {
            'url': url,
            'token': str(token['_id'])
        })
        mail_utils.sendMail(
            '%s: Temporary access' % Setting().get(SettingKey.BRAND_NAME),
            html,
            [email]
        )
        return {'message': 'Sent temporary access email.'}

    @access.public
    @autoDescribeRoute(
        Description('Check if a specified token is a temporary access token '
                    'for the specified user.  If the token is valid, returns '
                    'information on the token and user.')
        .modelParam('id', 'The user ID to check.', model=UserModel, force=True)
        .param('token', 'The token to check.')
        .errorResponse('The token does not grant temporary access to the specified user.', 401)
    )
    def checkTemporaryPassword(self, user, token):
        token = Token().load(
            token, user=user, level=AccessType.ADMIN, objectId=False, exc=True)
        delta = (token['expires'] - datetime.datetime.utcnow()).total_seconds()
        hasScope = Token().hasScope(token, TokenScope.TEMPORARY_USER_AUTH)

        if token.get('userId') != user['_id'] or delta <= 0 or not hasScope:
            raise AccessException('The token does not grant temporary access to this user.')

        # Temp auth is verified, send an actual auth token now. We keep the
        # temp token around since it can still be used on a subsequent request
        # to change the password
        authToken = self.sendAuthTokenCookie(user)

        return {
            'user': self._model.filter(user, user),
            'authToken': {
                'token': authToken['_id'],
                'expires': authToken['expires'],
                'temporary': True
            },
            'message': 'Temporary access token is valid.'
        }

    @access.user
    @autoDescribeRoute(
        Description('Initiate the enablement of one-time passwords for this user.')
        .modelParam('id', model=UserModel, level=AccessType.ADMIN)
        .errorResponse()
        .errorResponse('Admin access was denied on the user.', 403)
    )
    def initializeOtp(self, user):
        if self._model.hasOtpEnabled(user):
            raise RestException('The user has already enabled one-time passwords.')

        otpUris = self._model.initializeOtp(user)
        self._model.save(user)

        return otpUris

    @access.user
    @autoDescribeRoute(
        Description('Finalize the enablement of one-time passwords for this user.')
        .modelParam('id', model=UserModel, level=AccessType.ADMIN)
        .param('Girder-OTP', 'A one-time password for this user', paramType='header')
        .errorResponse()
        .errorResponse('Admin access was denied on the user.', 403)
    )
    def finalizeOtp(self, user):
        otpToken = cherrypy.request.headers.get('Girder-OTP')
        if not otpToken:
            raise RestException('The "Girder-OTP" header must be provided.')

        if 'otp' not in user:
            raise RestException('The user has not initialized one-time passwords.')
        if self._model.hasOtpEnabled(user):
            raise RestException('The user has already enabled one-time passwords.')

        user['otp']['enabled'] = True
        # This will raise an exception if the verification fails, so the user will not be saved
        self._model.verifyOtp(user, otpToken)

        self._model.save(user)

    @access.user
    @autoDescribeRoute(
        Description('Disable one-time passwords for this user.')
        .modelParam('id', model=UserModel, level=AccessType.ADMIN)
        .errorResponse()
        .errorResponse('Admin access was denied on the user.', 403)
    )
    def removeOtp(self, user):
        if not self._model.hasOtpEnabled(user):
            raise RestException('The user has not enabled one-time passwords.')

        del user['otp']
        self._model.save(user)

    @access.public
    @autoDescribeRoute(
        Description(
            'Update a user profile. Requires either profile ID __OR__ applet '
            'ID and ID code.'
        )
        .jsonParam(
            'update',
            'A JSON Object with values to update, overriding existing values.',
            required=True
        )
        .param('id', 'Profile ID.', required=False)
        .param('applet', 'Applet ID.', required=False)
        .param('idCode', 'ID code.', required=False)
    )
    def updateProfile(self, update={}, id=None, applet=None, idCode=None):
        if (id is not None) and (applet is not None or idCode is not None):
            raise RestException(
                'Pass __either__ profile ID __OR__ (applet ID and ID code), '
                'not both.'
            )
        elif (id is None) and (applet is None or idCode is None):
            raise RestException(
                'Either profile ID __OR__ (applet ID and ID code) required.'
            )
        else:
            currentUser = self.getCurrentUser()
            id = id if id is not None else Profile().getProfile(
                applet=AppletModel().load(applet, force=True),
                idCode=idCode,
                user=currentUser
            )
        return(ProfileModel().updateProfile(id, currentUser, update))

    @access.public
    @autoDescribeRoute(
        Description('Verify an email address using a token.')
        .modelParam('id', 'The user ID to check.', model=UserModel, force=True)
        .param('token', 'The token to check.')
        .errorResponse('The token is invalid or expired.', 401)
    )
    def verifyEmail(self, user, token):
        token = Token().load(
            token, user=user, level=AccessType.ADMIN, objectId=False, exc=True)
        delta = (token['expires'] - datetime.datetime.utcnow()).total_seconds()
        hasScope = Token().hasScope(token, TokenScope.EMAIL_VERIFICATION)

        if token.get('userId') != user['_id'] or delta <= 0 or not hasScope:
            raise AccessException('The token is invalid or expired.')

        user['emailVerified'] = True
        Token().remove(token)
        user = self._model.save(user)

        if self._model.canLogin(user):
            setCurrentUser(user)
            authToken = self.sendAuthTokenCookie(user)
            return {
                'user': self._model.filter(user, user),
                'authToken': {
                    'token': authToken['_id'],
                    'expires': authToken['expires'],
                    'scope': authToken['scope']
                },
                'message': 'Email verification succeeded.'
            }
        else:
            return {
                'user': self._model.filter(user, user),
                'message': 'Email verification succeeded.'
            }

    @access.public
    @autoDescribeRoute(
        Description('Send verification email.')
        .param('login', 'Your login.', strip=True)
        .errorResponse('That login is not registered.', 401)
    )
    def sendVerificationEmail(self, login):
        loginField = 'email' if '@' in login else 'login'
        user = self._model.findOne({loginField: login.lower()})

        if not user:
            raise RestException('That login is not registered.', 401)

        self._model._sendVerificationEmail(user)
        return {'message': 'Sent verification email.'}<|MERGE_RESOLUTION|>--- conflicted
+++ resolved
@@ -43,11 +43,6 @@
             self.setOtherSchedule
         )
         self.route('GET', (':id',), self.getUserByID)
-<<<<<<< HEAD
-=======
-        self.route('GET', (':id', 'access'), self.getUserAccess)
-        self.route('PUT', (':id', 'access'), self.updateUserAccess)
->>>>>>> 2bcfdc49
         self.route('PUT', (':id', 'code'), self.updateIDCode)
         self.route('DELETE', (':id', 'code'), self.removeIDCode)
         self.route('GET', ('applets',), self.getOwnApplets)
@@ -67,98 +62,6 @@
         self.route('PUT', (':id', 'verification'), self.verifyEmail)
         self.route('POST', ('verification',), self.sendVerificationEmail)
 
-<<<<<<< HEAD
-=======
-
-    @access.user
-    @autoDescribeRoute(
-        Description('Get all pending invites for the logged-in user.')
-        .deprecated()
-    )
-    def getGroupInvites(self):
-        pending = self.getCurrentUser().get("groupInvites")
-        output = []
-        userfields = [
-            'firstName',
-            '_id',
-            'email',
-            'gravatar_baseUrl',
-            'login'
-        ]
-        for p in pending:
-            groupId = p.get('groupId')
-            applets = list(AppletModel().find(
-                query={
-                    "roles.user.groups.id": groupId
-                },
-                fields=[
-                    'cached.applet.skos:prefLabel',
-                    'cached.applet.schema:description',
-                    'cached.applet.schema:image',
-                    'roles'
-                ]
-            ))
-            for applet in applets:
-                for role in ['manager', 'reviewer']:
-                    applet[''.join([role, 's'])] = [{
-                        (
-                            'image' if userKey=='gravatar_baseUrl' else userKey
-                        ): user.get(
-                            userKey
-                        ) for userKey in user.keys()
-                    } for user in list(UserModel().find(
-                            query={
-                                "groups": {
-                                    "$in": [
-                                        group.get('id') for group in applet.get(
-                                            'roles',
-                                            {}
-                                        ).get(role, {}).get('groups', [])
-                                    ]
-                                }
-                            },
-                            fields=userfields
-                        ))
-                    ]
-                appletC = jsonld_expander.loadCache(
-                    applet.get('cached')
-                ) if 'cached' in applet else applet
-                output.append({
-                    '_id': groupId,
-                    'applets': [{
-                        'name': appletC.get('applet', {}).get(
-                            'skos:prefLabel',
-                            ''
-                        ),
-                        'image': appletC.get('applet', {}).get(
-                            'schema:image',
-                            ''
-                        ),
-                        'description': appletC.get('applet', {
-                        }).get(
-                            'schema:description',
-                            ''
-                        ),
-                        'managers': applet.get('managers'),
-                        'reviewers': applet.get('reviewers')
-                    } for applet in applets]
-                })
-        return(output)
-
-    @access.user
-    @filtermodel(model=UserModel)
-    @autoDescribeRoute(
-        Description('List or search for users.')
-        .responseClass('User', array=True)
-        .param('text', 'Pass this to perform a full text search for items.', required=False)
-        .pagingParams(defaultSort='firstName')
-        .deprecated()
-    )
-    def find(self, text, limit, offset, sort):
-        return list(self._model.search(
-            text=text, user=self.getCurrentUser(), offset=offset, limit=limit, sort=sort))
-
->>>>>>> 2bcfdc49
     @access.public(scope=TokenScope.USER_INFO_READ)
     @autoDescribeRoute(
         Description('Get a user by ID.')
@@ -409,42 +312,6 @@
             )
         )
 
-<<<<<<< HEAD
-=======
-    @access.user(scope=TokenScope.USER_INFO_READ)
-    @autoDescribeRoute(
-        Description('Get the access control list for a user.')
-        .responseClass('User')
-        .modelParam('id', model=UserModel, level=AccessType.READ)
-        .errorResponse('ID was invalid.')
-        .errorResponse('You do not have permission to see this user.', 403)
-        .deprecated()
-    )
-    def getUserAccess(self, user):
-        return self._model.getFullAccessList(user)
-
-    @access.user(scope=TokenScope.DATA_OWN)
-    @filtermodel(model=UserModel, addFields={'access'})
-    @autoDescribeRoute(
-        Description('Update the access control list for a user.')
-        .modelParam('id', model=UserModel, level=AccessType.WRITE)
-        .jsonParam(
-            'access',
-            'The JSON-encoded access control list.',
-            requireObject=True
-        )
-        .errorResponse('ID was invalid.')
-        .errorResponse('Admin access was denied for the user.', 403)
-        .deprecated()
-    )
-    def updateUserAccess(self, user, access):
-        return self._model.setAccessList(
-            user,
-            access,
-            save=True
-        )
-
->>>>>>> 2bcfdc49
     @access.public(scope=TokenScope.DATA_READ)
     @autoDescribeRoute(
         Description('Get all your applets by role.')
