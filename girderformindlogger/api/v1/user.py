--- conflicted
+++ resolved
@@ -310,15 +310,12 @@
             'applet-level information. Otherwise, returns an Array of Objects '
             'keyed with "applet", "protocol", "activities" and "items" with '
             'expanded JSON-LD as values.',
-<<<<<<< HEAD
             required=False,
             dataType='boolean'
         )
         .param(
             'refreshCache',
             'If true, refresh user cache.',
-=======
->>>>>>> 296fff1a
             required=False,
             dataType='boolean'
         )
@@ -328,7 +325,6 @@
             403
         )
     )
-<<<<<<< HEAD
     def getOwnApplets(
         self,
         role,
@@ -336,9 +332,6 @@
         unexpanded=False,
         refreshCache=False
     ):
-=======
-    def getOwnApplets(self, role, ids_only=False, unexpanded=False):
->>>>>>> 296fff1a
         import threading
         from bson.objectid import ObjectId
 
@@ -366,57 +359,25 @@
                     'applet': AppletModel().unexpanded(applet)
                 } for applet in applets])
         try:
-<<<<<<< HEAD
-            if refreshCache:
-                return(
-                    AppletModel().updateUserCache(
-                        role,
-                        reviewer,
-                        active=True,
-                        refreshCache=refreshCache
-                    )
-                ]
-            )
-        except:
-            try:
-                applets = AppletModel().getAppletsForUser(
-                    role,
-                    reviewer,
-                    active=True
-                )
-=======
->>>>>>> 296fff1a
             if 'cached' in reviewer and 'applets' in reviewer[
                 'cached'
             ] and role in reviewer['cached']['applets'] and isinstance(
                 reviewer['cached']['applets'][role],
                 list
             ) and len(reviewer['cached']['applets'][role]):
-<<<<<<< HEAD
                 applets = reviewer['cached']['applets'][role]
                 thread = threading.Thread(
                     target=AppletModel().updateUserCache,
                     args=(role, reviewer),
                     kwargs={"active": True, "refreshCache": refreshCache}
-=======
-                applets=reviewer['cached']['applets'][role]
-                thread = threading.Thread(
-                    target=AppletModel().updateUserCache,
-                    args=(role, reviewer),
-                    kwargs={"active": True}
->>>>>>> 296fff1a
                 )
                 thread.start()
                 return(applets)
             return(AppletModel().updateUserCache(
                 role,
                 reviewer,
-<<<<<<< HEAD
                 active=True,
                 refreshCache=refreshCache
-=======
-                active=True
->>>>>>> 296fff1a
             ))
         except Exception as e:
             return(e)
