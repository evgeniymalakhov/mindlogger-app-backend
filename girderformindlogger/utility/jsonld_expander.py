--- conflicted
+++ resolved
@@ -182,7 +182,6 @@
         isinstance(obj, dict) and 'meta' not in obj.keys()
     ):
         return(None)
-<<<<<<< HEAD
     if "cached" in obj and not refreshCache:
         returnObj = obj["cached"]
         if responseDates and mesoPrefix=="applet":
@@ -192,13 +191,6 @@
                 user
             )
         return(returnObj)
-=======
-    if "cached" in obj and not refreshCache and isinstance(obj["cached"], str):
-        print(obj["cached"])
-        print('===')
-        print(json_util.loads(obj["cached"]))
-        return(json_util.loads(obj["cached"]))
->>>>>>> e8ffdd6e
     mesoPrefix = camelCase(mesoPrefix)
     if type(obj)==list:
         return([formatLdObject(o, mesoPrefix) for o in obj if o is not None])
@@ -279,10 +271,10 @@
                 ])
             }
         }
-        obj["cached"] = json_util.dumps({
+        obj["cached"] = {
             **applet,
             "prov:generatedAtTime": xsdNow()
-        })
+        }
         AppletModel().save(obj)
         if responseDates:
             applet["applet"]["responseDates"] = responseDateList(
