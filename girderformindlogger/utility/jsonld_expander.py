--- conflicted
+++ resolved
@@ -13,7 +13,6 @@
 from girderformindlogger.models.screen import Screen as ScreenModel
 from girderformindlogger.models.user import User as UserModel
 from girderformindlogger.utility.response import responseDateList
-from json import JSONDecodeError
 from pyld import jsonld
 
 HIERARCHY = ['applet', 'activitySet', 'activity', 'screen', 'item']
@@ -185,7 +184,6 @@
     :type responseDates: bool
     :returns: Expanded JSON-LD Object (dict or list)
     """
-<<<<<<< HEAD
     from copy import deepcopy
     from girderformindlogger.models import pluralize, smartImport
     try:
@@ -221,126 +219,6 @@
                 activitySet = formatLdObject(
                     ActivitySetModel().getFromUrl(
                         obj.get('meta', {}).get('activitySet', obj).get(
-=======
-    if obj is None or (
-        isinstance(obj, dict) and 'meta' not in obj.keys()
-    ):
-        return(None)
-    if "cached" in obj and not refreshCache:
-        try:
-            returnObj = json_util.loads(obj["cached"])
-        except (JSONDecodeError, TypeError):
-            returnObj = obj["cached"]
-        if responseDates and mesoPrefix=="applet":
-            returnObj["applet"]["responseDates"] = responseDateList(
-                obj.get('_id'),
-                user.get('_id'),
-                user
-            )
-        return(returnObj)
-    mesoPrefix = camelCase(mesoPrefix)
-    if type(obj)==list:
-        return([formatLdObject(o, mesoPrefix) for o in obj if o is not None])
-    if not type(obj)==dict and not dropErrors:
-        raise TypeError("JSON-LD must be an Object or Array.")
-    newObj = obj.get('meta', obj)
-    newObj = newObj.get(mesoPrefix, newObj)
-    newObj = expand(newObj, keepUndefined=keepUndefined)
-    if type(newObj)==list and len(newObj)==1:
-        try:
-            newObj = newObj[0]
-        except:
-            raise ValidationException(str(newObj))
-    if type(newObj)!=dict:
-        newObj = {}
-    objID = str(obj.get('_id', 'undefined'))
-    if objID=='undefined':
-        raise ResourcePathNotFound()
-    newObj['_id'] = "/".join([snake_case(mesoPrefix), objID])
-    if mesoPrefix=='applet':
-        activitySet = formatLdObject(
-            ActivitySetModel().importUrl(
-                obj['meta']['activitySet'].get(
-                    'url',
-                    ''
-                ),
-                user,
-                refreshCache=refreshCache
-            ) if 'url' in obj.get('meta', {}).get(
-                'activitySet',
-                {}
-            ) else ActivitySetModel().load(
-                obj['meta']['activitySet'].get(
-                    '_id',
-                    ''
-                ).split('activity_set/')[-1].split('activitySet/')[-1],
-                level=AccessType.READ,
-                user=user
-            ) if '_id' in obj.get('meta', {}).get(
-                'activitySet',
-                {}
-            ) else {},
-            'activitySet',
-            user,
-            keepUndefined,
-            dropErrors,
-            refreshCache=refreshCache
-        ) if 'activitySet' in obj.get('meta', {}) and isinstance(
-            obj['meta']['activitySet'],
-            dict
-        ) else {}
-        applet = {
-            'activities': activitySet.pop('activities', {}),
-            'items': activitySet.pop('items', {}),
-            'activitySet': {
-                key: activitySet.get('activitySet', {}).get(
-                    key,
-                    None
-                ) for key in [
-                    'http://schema.org/url',
-                    '_id',
-                    '@type'
-                ]
-            } if 'activitySet' in activitySet else formatLdObject(
-                obj,
-                'activitySet',
-                user,
-                keepUndefined,
-                dropErrors,
-                refreshCache=refreshCache
-            ),
-            'applet': {
-                **activitySet.pop('activitySet', {}),
-                **obj.get('meta', {}).get(mesoPrefix, {}),
-                '_id': "/".join([snake_case(mesoPrefix), objID]),
-                'url': "#".join([
-                    obj.get('meta', {}).get('activitySet', {}).get("url", "")
-                ])
-            }
-        }
-        obj["cached"] = json_util.dumps({
-            **applet,
-            "prov:generatedAtTime": xsdNow()
-        })
-        AppletModel().save(obj)
-        if responseDates:
-            applet["applet"]["responseDates"] = responseDateList(
-                obj.get('_id'),
-                user.get('_id'),
-                user
-            )
-        return(applet)
-    if mesoPrefix=='activitySet':
-        activitySet = {
-            'activitySet': newObj,
-            'activities': {
-                activity.get(
-                    'url',
-                    activity.get('@id')
-                ): formatLdObject(
-                    ActivityModel().importUrl(
-                        url=activity.get(
->>>>>>> 2f06bec0
                             'url',
                             ''
                         ),
