import isodate
import itertools
import pandas as pd
import tzlocal
from backports.datetime_fromisoformat import MonkeyPatch
from bson.codec_options import CodecOptions
# from bson.objectid import ObjectId
from datetime import date, datetime, timedelta
from girderformindlogger.models.response_folder import ResponseItem
from pandas.api.types import is_numeric_dtype
from pymongo import ASCENDING, DESCENDING
from pytz import utc
MonkeyPatch.patch_fromisoformat()


def aggregate(metadata, informant, startDate=None, endDate=None, getAll=False):
    """
    Function to calculate aggregates
    """
    responses = metadata.get("responses")
    startDate = delocalize(startDate) if startDate is not None else None
    endDate = delocalize(datetime.fromtimestamp(
        metadata["responseCompleted"]/1000
    ) if "responseCompleted" in metadata else datetime.now(
        tzlocal.get_localzone()
    ) if endDate is None else endDate)
    # print({
    #     "baseParentType": 'user',
    #     "baseParentId": informant.get("_id"),
    #     "created": {
    #         "$gte": startDate,
    #         "$lt": endDate
    #     } if startDate else {
    #         "$lt": endDate
    #     },
    #     "meta.applet.@id": metadata.get("applet", {}).get("@id"),
    #     "meta.activity.@id": metadata.get("activity", {}).get("@id"),
    #     "meta.subject.@id": metadata.get("subject", {}).get("@id")
    # })
    definedRange = list(ResponseItem().find(
        query={
            "baseParentType": 'user',
            "baseParentId": informant.get("_id"),
            "created": {
                "$gte": startDate,
                "$lt": endDate
            } if startDate else {
                "$lt": endDate
            },
            "meta.applet.@id": metadata.get("applet", {}).get("@id"),
            "meta.activity.@id": metadata.get("activity", {}).get("@id"),
            "meta.subject.@id": metadata.get("subject", {}).get("@id")
        },
        force=True,
        sort=[("created", ASCENDING)],
        options=CodecOptions(tz_aware=True)
    ))
    startDate = delocalize(min([
        response.get('created') for response in definedRange
    ])) if (
        startDate is None and len(definedRange)
    ) else startDate
    duration = isodate.duration_isoformat(
        endDate - startDate if startDate is not None else 0
    )
    responseIRIs = _responseIRIs(definedRange)
    aggregated = {
        "schema:startDate": startDate,
        "schema:endDate": endDate,
        "schema:duration": duration,
        "responses": {
            itemIRI: [
                {
                    "value": response.get('meta', {}).get('responses', {}).get(
                        itemIRI
                    ),
                    "date": completedDate(response)
                } for response in definedRange if itemIRI in response.get(
                    'meta',
                    {}
                ).get('responses', {})
            ] for itemIRI in responseIRIs
        } if getAll else countResponseValues(definedRange, responseIRIs)
    }
    return(aggregated)


def completedDate(response):
    completed = response.get("meta", {}).get("responseCompleted")
    return (
        datetime.fromisoformat(datetime.fromtimestamp(
            (completed/1000 if completed else response.get("created"))
        ).isoformat())
    )


def _responseIRIs(definedRange):
<<<<<<< HEAD
    # print(definedRange[0].get('meta'))
=======
>>>>>>> e535a61d
    return(list(set(itertools.chain.from_iterable([list(
        response.get('meta', {}).get('responses').keys()
    ) for response in definedRange]))))


def _flattenDF(df, columnName):
    if isinstance(columnName, list):
        for c in columnName:
            df = _flattenDF(df, c)
        return(df)
    prefix = columnName if columnName not in ['meta', 'responses'] else ""
    newDf = pd.concat(
        [
            df[columnName].apply(
                pd.Series
            ),
            df.drop(columnName, axis=1)
        ],
        axis=1
    )
    return(
        (
            newDf.rename(
                {
                    col: "{}-{}".format(
                        prefix,
                        col
                    ) for col in list(
                        df[columnName][0].keys()
                    )
                },
                axis='columns'
            ) if len(prefix) else newDf
        ).dropna('columns', 'all')
    )


def countResponseValues(definedRange, responseIRIs=None):
    responseIRIs = _responseIRIs(
        definedRange
    ) if responseIRIs is None else responseIRIs
    pd.set_option('display.max_colwidth', -1)
    pd.set_option('display.max_columns', None)
    df = pd.DataFrame(definedRange)
    df = _flattenDF(df, ['meta', 'applet', 'activity', 'responses'])
    counts = {
        responseIRI: (
            df[responseIRI].astype(str) if not(is_numeric_dtype(
                df[responseIRI]
            )) else df[responseIRI]
        ).value_counts().to_dict() for responseIRI in responseIRIs
    }
    return(
        {
            responseIRI: [
                {
                    "value": value,
                    "count": counts[responseIRI][value]
                } for value in counts[responseIRI]
            ] for responseIRI in counts
        }
    )


def delocalize(dt):
    try:
        return(datetime.fromisoformat(dt.isoformat()).astimezone(utc).replace(
            tzinfo=None
        ))
    except:
        print(dt)
        print(type(dt))
        raise ValueError(dt)
        return(None)


def aggregateAndSave(item, informant):
    print(item)
    metadata = item.get("meta", {})
    # Save 1 (of 3)
    if metadata:
        item = ResponseItem().setMetadata(item, metadata)
    # sevenDay ...
    endDate = datetime.fromtimestamp(
        metadata["responseCompleted"]/1000
    ) if "responseCompleted" in metadata else datetime.now()
    startDate = endDate - timedelta(days=7)
    print("From {} to {}".format(
        startDate.strftime("%c"),
        endDate.strftime("%c")
    ))
    metadata["last7Days"] = aggregate(
        metadata,
        informant,
        startDate=startDate,
        endDate=endDate,
        getAll=True
    )
    # save (2 of 3)
    if metadata:
        item = ResponseItem().setMetadata(item, metadata)
    # allTime
    metadata["allTime"] = aggregate(
        metadata,
        informant,
        endDate=endDate,
        getAll=False
    )
    # save (3 of 3)
    if metadata:
        item = ResponseItem().setMetadata(item, metadata)
    return(item)


def last7Days(applet, reviewer, referenceDate=None):
    # TODO: Refactor to allow reviewer and informant to be different
    referenceDate = delocalize(
        datetime.now() if referenceDate is None else referenceDate # TODO allow timeless dates
    )
    print(referenceDate)
    latestResponse = list(ResponseItem().find(
        query={
            "baseParentType": 'user',
            "baseParentId": reviewer.get('_id'),
            "created": {
                "$lte": referenceDate
            },
            "meta.applet.@id": applet.get('_id')
        },
        sort=[("created", DESCENDING)]
    ))[0]
    metadata = latestResponse.get('meta', {})
    print(latestResponse)
    print(metadata)
    if "last7Days" not in metadata or "allTime" not in metadata:
        latestResponse = aggregateAndSave(latestResponse, reviewer)
    l7d = latestResponse.get('meta', {}).get('last7Days')
    l7d["responses"] = _oneResponsePerDate(l7d.get("responses", {}))
    return(l7d)


def determine_date(d):
    if isinstance(d, int):
        while (d > 10000000000):
            d = d/10
        d = datetime.fromtimestamp(d)
    return((
        datetime.fromisoformat(
            d
        ) if isinstance(d, str) else d
    ).date())


def responseDateList(appletId, userId, reviewer):
    rdl = list(set([
        determine_date(
            response.get("meta", {}).get(
                "responseCompleted",
                response.get("created")
            )
        ).isoformat() for response in list(ResponseItem().find(
            query={
                "baseParentType": 'user',
                "baseParentId": userId,
                "meta.applet.@id": appletId
            },
            sort=[("created", DESCENDING)]
        ))
    ]))
    rdl.sort(reverse=True)
    return(rdl)


def _oneResponsePerDate(responses):
    newResponses = {}
    for response in responses:
        df = pd.DataFrame(responses[response])
        df["datetime"] = df.date
        df["date"] = df.date.apply(determine_date)
        df.sort_values(by=['datetime'], ascending=False, inplace=True)
        df = df.groupby('date').first()
        df.drop('datetime', axis=1, inplace=True)
        df['date'] = df.index
        newResponses[response] = df.to_dict(orient="records")
    return(newResponses)<|MERGE_RESOLUTION|>--- conflicted
+++ resolved
@@ -95,10 +95,6 @@
 
 
 def _responseIRIs(definedRange):
-<<<<<<< HEAD
-    # print(definedRange[0].get('meta'))
-=======
->>>>>>> e535a61d
     return(list(set(itertools.chain.from_iterable([list(
         response.get('meta', {}).get('responses').keys()
     ) for response in definedRange]))))
