--- conflicted
+++ resolved
@@ -303,10 +303,6 @@
             tzlocal.get_localzone()
         ) if referenceDate is None else referenceDate # TODO allow timeless dates
     )
-<<<<<<< HEAD
-    import simplejson
-=======
->>>>>>> 0357595c
 
     # we need to get the activities
     cachedApplet = appletInfo['cached'] if isinstance(
