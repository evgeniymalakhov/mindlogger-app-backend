--- conflicted
+++ resolved
@@ -19,6 +19,7 @@
 
 import copy
 import datetime
+import itertools
 import json
 import os
 import six
@@ -79,10 +80,6 @@
             appletsCollection = CollectionModel().findOne({"name": "Applets"})
 
         # create new applet
-<<<<<<< HEAD
-
-=======
->>>>>>> 296fff1a
         applet = self.setMetadata(
             folder=self.createFolder(
                 parent=appletsCollection,
@@ -106,10 +103,7 @@
             str(applet.get('_id', ''))
         )
 
-<<<<<<< HEAD
-=======
         print("Name: {}".format(appletGroupName))
->>>>>>> 296fff1a
         # Create user groups
         for role in USER_ROLES.keys():
             try:
@@ -140,16 +134,6 @@
                 currentUser=user,
                 force=False
             )
-<<<<<<< HEAD
-        thread = threading.Thread(
-            target=self.formatThenUpdate,
-            args=(
-                applet,
-                user
-            )
-        )
-        thread.start()
-=======
 
         return(jsonld_expander.formatLdObject(
             applet,
@@ -160,7 +144,6 @@
             applet,
             user
         ))
->>>>>>> 296fff1a
         return({
             "_id": applet.get("_id"),
             "applet": {
@@ -280,12 +263,8 @@
     def updateUserCacheAllRoles(self, user):
         [self.updateUserCache(role, user) for role in list(USER_ROLES.keys())]
 
-<<<<<<< HEAD
     def updateUserCache(self, role, user, active=True, refreshCache=False):
         import threading
-=======
-    def updateUserCache(self, role, user, active=True):
->>>>>>> 296fff1a
         from girderformindlogger.utility import jsonld_expander
 
         applets=self.getAppletsForUser(role, user, active)
@@ -301,11 +280,7 @@
                     applet,
                     'applet',
                     user,
-<<<<<<< HEAD
                     refreshCache=refreshCache,
-=======
-                    refreshCache=False,
->>>>>>> 296fff1a
                     responseDates=False
                 ),
                 "users": self.getAppletUsers(applet, user),
@@ -319,12 +294,8 @@
                     'applet',
                     user,
                     dropErrors=True,
-<<<<<<< HEAD
                     responseDates=True if role=="user" else False,
                     refreshCache=refreshCache
-=======
-                    responseDates=True if role=="user" else False
->>>>>>> 296fff1a
                 ),
                 "groups": [
                     group for group in self.getAppletGroups(applet).get(
@@ -351,15 +322,11 @@
             )
         ]
         user['cached']['applets'].update({role: formatted})
-<<<<<<< HEAD
         thread = threading.Thread(
             target=UserModel().save,
             args=(user,)
         )
         thread.start()
-=======
-        UserModel().save(user)
->>>>>>> 296fff1a
         return(formatted)
 
     def getAppletsForUser(self, role, user, active=True):
@@ -374,7 +341,6 @@
         :type active: bool
         :returns: list of dicts
         """
-<<<<<<< HEAD
         if "userId" in user:
             user = UserModel().load(id=ObjectId(user["userId"]), force=True)
         applets = [
@@ -394,9 +360,6 @@
                 }
             ))
         ] if role=="coordinator" else list(self.find(
-=======
-        applets = list(self.find(
->>>>>>> 296fff1a
             {
                 'roles.' + role + '.groups.id': {'$in': user.get('groups', [])},
                 'meta.applet.deleted': {'$ne': active}
