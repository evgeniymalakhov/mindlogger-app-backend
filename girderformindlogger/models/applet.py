#!/usr/bin/env python
# -*- coding: utf-8 -*-

###############################################################################
#  Copyright 2013 Kitware Inc.
#
#  Licensed under the Apache License, Version 2.0 ( the "License" );
#  you may not use this file except in compliance with the License.
#  You may obtain a copy of the License at
#
#    http://www.apache.org/licenses/LICENSE-2.0
#
#  Unless required by applicable law or agreed to in writing, software
#  distributed under the License is distributed on an "AS IS" BASIS,
#  WITHOUT WARRANTIES OR CONDITIONS OF ANY KIND, either express or implied.
#  See the License for the specific language governing permissions and
#  limitations under the License.
###############################################################################

import copy
import datetime
import itertools
import json
import os
import six

from bson.objectid import ObjectId
from .folder import Folder
from girderformindlogger import events
from girderformindlogger.api.rest import getCurrentUser
from girderformindlogger.constants import AccessType, SortDir, USER_ROLES
from girderformindlogger.exceptions import AccessException, GirderException, \
    ValidationException
from girderformindlogger.models.collection import Collection as CollectionModel
from girderformindlogger.models.folder import Folder as FolderModel
from girderformindlogger.models.group import Group as GroupModel
from girderformindlogger.models.protoUser import ProtoUser as ProtoUserModel
from girderformindlogger.models.user import User as UserModel
from girderformindlogger.utility.progress import noProgress, setResponseTimeLimit


class Applet(Folder):
    """
    Applets are access-controlled Folders, each of which links to an
    ActivitySet and contains any relevant constraints.
    """
    def createApplet(
        self,
        name,
        activitySet={},
        user=None,
        roles=None,
        constraints=None
    ):
        """
        Method to create an Applet.

        :param name: Name for the Applet
        :type name: str
        :param activitySet: ActivitySet to link to this Applet, with one or both
            keys: {`_id`, `url`}
        :type activitySet: dict
        :param user: User creating Applet
        :type user: dict
        :param roles: Roles to set to this Applet
        :type roles: dict or None
        :param constraints: Constraints to set to this Applet
        :type constraints: dict or None
        """
        if user==None:
            raise AccessException("You must be logged in to create an applet.")
        appletsCollection = CollectionModel().findOne({"name": "Applets"})

        # create the Applets collection if it isn't there!
        if not appletsCollection:
            CollectionModel().createCollection('Applets')
            appletsCollection = CollectionModel().findOne({"name": "Applets"})

        # # check if applet exists with creator as a manager
        applets = list(FolderModel().find({
            "meta.actvitySet.url": activitySet.get('url'),
            "parentId": appletsCollection.get('_id')
        }))
        # managed = [applet for applet in applets if applet.get('_id') in [
        #     a.get('_id') for a in list(itertools.chain.from_iterable([
        #         list(AppletModel().find(
        #             {
        #                 'roles.' + role + '.groups.id': groupId,
        #                 'meta.applet.deleted': {'$ne': True}
        #             }
        #         )) for groupId in user.get('groups', [])
        #     ]))
        # ]]
        #
        # if len(managed):
        #     return(managed)

        # check if applet needs updated

        # create new applet

        applet = FolderModel().setMetadata(
            folder=FolderModel().createFolder(
                parent=appletsCollection,
                name=name,
                parentType='collection',
                public=True,
                creator=user,
                allowRename=True
            ),
            metadata={
                'activitySet': activitySet,
                'applet': constraints if constraints is not None and isinstance(
                    constraints,
                    dict
                ) else {}
            }
        )
        appletGroupName = "Default {} ({})".format(
            name,
            str(applet.get('_id', ''))
        )
        # Create user groups
        for role in USER_ROLES.keys():
            try:
                group = GroupModel().createGroup(
                    name="{} {}s".format(appletGroupName, role.title()),
                    creator=user,
                    public=False if role=='user' else True
                )
            except ValidationException:
                numero = 0
                numberedName = appletGroupName
                while GroupModel().findOne(query={'name': numberedName}):
                    numero += 1
                    numberedName = "{} {} {}s".format(
                        appletGroupName,
                        str(numero),
                        role.title()
                    )
                group = GroupModel().createGroup(
                    name=numberedName,
                    creator=user,
                    public=False if role=='user' else True
                )
            self.setGroupRole(
                doc=applet,
                group=group,
                role=role,
                currentUser=user,
                force=False
            )
        return(applet)

    def getAppletGroups(self, applet, arrayOfObjects=False):
        # get role list for applet
        roleList = self.getFullRolesList(applet)
        # query groups from role list`& return
        appletGroups = {
            role: {
                g.get("_id"): g.get("name") for g in roleList[role]['groups']
            } for role in roleList
        }
        return(
            [
                {
                    "id": groupId,
                    "name": role,
                    "openRegistration": GroupModel().load(
                        groupId,
                        force=True
                    ).get('openRegistration', False)
                } if role=='user' else {
                    "id": groupId,
                    "name": role
                } for role in appletGroups for groupId in appletGroups[
                    role
                ].keys()
            ] if arrayOfObjects else appletGroups
        )

    def isManager(self, appletId, user):
        return(bool(
            str(appletId) in [
                str(applet.get('_id')) for applet in self.getAppletsForUser(
                    'manager',
                    user
                ) if applet.get('_id') is not None
            ]
        ))

    def getAppletsForGroup(self, role, groupId, active=True):
        """
        Method get Applets for a Group.

        :param role: Role to find
        :type name: str
        :param groupId: _id of group
        :type activitySet: str
        :param active: Only return active Applets?
        :type active: bool
        :returns: list of dicts
        """
        applets = list(self.find(
            {
                'roles.' + role + '.groups.id': groupId,
                'meta.applet.deleted': {'$ne': active}
            }
        ))
        return(applets if isinstance(applets, list) else [applets])

    def getAppletsForUser(self, role, user, active=True):
        """
        Method get Applets for a User.

        :param role: Role to find
        :type name: str
        :param user: User to find
        :type user: dict
        :param active: Only return active Applets?
        :type active: bool
        :returns: list of dicts
        """

        applets = list(self.find(
            {
                'roles.' + role + '.groups.id': {'$in': user.get('groups', [])},
                'meta.applet.deleted': {'$ne': active}
            }
        ))
        return(applets if isinstance(applets, list) else [applets])

    def getAppletUsers(self, applet, user=None):
        # get groups for applet
        appletGroups = self.getAppletGroups(applet)
        if not self.isManager(applet.get('_id', applet), user):
            return([])
<<<<<<< HEAD
        # query users for groups by status
        print('\n\n\n', ProtoUserModel().findOne())
=======
>>>>>>> 6f58ebe8

        userList = {
            role: {
                groupId: {
                    "pending": [
                        *list(UserModel().find(
                            query={
                                "groupInvites.groupId": {"$in": [
                                    ObjectId(groupId)
                                ]}
                            },
                            fields=['_id', 'email']
                        )),
                        *list(ProtoUserModel().find(
                            query={
                                "groupInvites.groupId": {"$in": [
                                    ObjectId(groupId)
                                ]}
                            }
                        ))
                    ],
                    "active": list(UserModel().find(
                        query={"groups": {"$in": [ObjectId(groupId)]}},
                        fields=['_id', 'email']
                    ))
                } for groupId in appletGroups[role]
            } for role in appletGroups
        }
        # restructure dictionary & return
        return([
            {
                "_id": user.get("_id"),
                "email": user.get("email", ""),
                "groups": [{
                        "_id": groupId,
                        "name": appletGroups[role][groupId],
                        "status": status,
                        "role": role
                }]
            } for role in userList for groupId in userList[
                role
            ] for status in userList[role][groupId] for user in userList[
                role
            ][groupId][status]
        ])


    def importUrl(self, url, user=None, refreshCache=False):
        """
        Gets an applet from a given URL, checks against the database, stores
        and returns that applet.

        Deprecated.
        """
        return(self.getFromUrl(url, 'applet', user, refreshCache))

    def load(self, id, level=AccessType.ADMIN, user=None, objectId=True,
             force=False, fields=None, exc=False):
        """
        We override load in order to ensure the folder has certain fields
        within it, and if not, we add them lazily at read time. Also, this
        method will return a specific version of an Activity if given an
        Activity version ID or the latest version of an Activity if given an
        Activity ID.

        :param id: The id of the resource.
        :type id: string or ObjectId
        :param user: The user to check access against.
        :type user: dict or None
        :param level: The required access type for the object.
        :type level: AccessType
        :param force: If you explicitly want to circumvent access
                      checking on this resource, set this to True.
        :type force: bool
        """
        # Ensure we include extra fields to do the migration below
        extraFields = {'baseParentId', 'baseParentType', 'parentId',
                       'parentCollection', 'name', 'lowerName'}
        loadFields = self._supplementFields(fields, extraFields)
        doc = super(Folder, self).load(
            id=id, level=level, user=user, objectId=objectId, force=force,
            fields=loadFields, exc=exc)
        if doc is not None:
            pathFromRoot = Folder().parentsToRoot(doc, user=user, force=True)
            if 'baseParentType' not in doc:
                baseParent = pathFromRoot[0]
                doc['baseParentId'] = baseParent['object']['_id']
                doc['baseParentType'] = baseParent['type']
                self.update({'_id': doc['_id']}, {'$set': {
                    'baseParentId': doc['baseParentId'],
                    'baseParentType': doc['baseParentType']
                }})
            if 'lowerName' not in doc:
                doc['lowerName'] = doc['name'].lower()
                self.update(
                    {'_id': doc['_id']},
                    {'$set': {
                        'lowerName': doc['lowerName']
                    }}
                )
            if '_modelType' not in doc:
                doc['_modelType'] = 'folder'
            self._removeSupplementalFields(doc, fields)
            try:
                parent = pathFromRoot[-1]['object']
                if (
                    parent['name'] == "Applets" and
                    doc['baseParentType'] in {'collection', 'user'}
                ):
                    """
                    Check if parent is "Applets" collection or user
                    folder, ie, if this is an Applet. If so, return Applet.
                    """
                    return(doc)
            except:
                raise ValidationException(
                    "Invalid Applet ID."
                )<|MERGE_RESOLUTION|>--- conflicted
+++ resolved
@@ -235,11 +235,6 @@
         appletGroups = self.getAppletGroups(applet)
         if not self.isManager(applet.get('_id', applet), user):
             return([])
-<<<<<<< HEAD
-        # query users for groups by status
-        print('\n\n\n', ProtoUserModel().findOne())
-=======
->>>>>>> 6f58ebe8
 
         userList = {
             role: {
