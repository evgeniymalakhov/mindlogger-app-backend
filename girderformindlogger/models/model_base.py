--- conflicted
+++ resolved
@@ -249,17 +249,9 @@
                 )
             )
         model = contextualize(loadJSON(url, modelType))
-<<<<<<< HEAD
-        atType = model.get('@type', '').split('/')[-1]
-        modelType = firstLower((atType if len(atType) else modelType).split(
-            ":"
-        )[-1])
-=======
         atType = model.get('@type', '').split('/')[-1].split(':')[-1]
         modelType = firstLower(atType) if len(atType) else modelType
->>>>>>> fbd2126f
         modelType = 'screen' if modelType.lower()=='field' else modelType
-        print(modelType)
         changedModel = atType != modelType and len(atType)
         prefName = self.preferredName(model)
         cachedDoc = self.getCached(url, modelType)
@@ -286,10 +278,6 @@
         else:
             cachedId = None
             cachedDocObj = {}
-<<<<<<< HEAD
-        print(modelType)
-=======
->>>>>>> fbd2126f
         if not cachedDocObj or len(list(diff(cachedDocObj, model))):
             if cachedId:
                 for prop in provenenceProps:
@@ -353,7 +341,7 @@
                             }
                         )
                     )
-            return(cachedDoc)
+        return(cachedDoc)
 
 
     def getModelCollection(self, modelType):
