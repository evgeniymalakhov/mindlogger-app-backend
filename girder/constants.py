--- conflicted
+++ resolved
@@ -26,19 +26,9 @@
 }
 
 #: The local directory containing the static content.
-<<<<<<< HEAD
-#: Should contain ``clients/web/static``.
-STATIC_ROOT_DIR = ROOT_DIR
-if not os.path.exists(os.path.join(STATIC_ROOT_DIR, 'clients')):
-    STATIC_ROOT_DIR = PACKAGE_DIR
-PREFERRED_NAMES = ["skos:prefLabel", "skos:altLabel", "name", "@id", "url"]
-SPECIAL_SUBJECTS = {"ALL", "NONE"}
-USER_ROLES = {'user', 'editor', 'manager', 'reviewer'}
-=======
 STATIC_PREFIX = os.path.join(sys.prefix, 'share', 'girder')
 STATIC_ROOT_DIR = os.path.join(STATIC_PREFIX, 'static')
 
->>>>>>> 292690e7
 
 def registerAccessFlag(key, name, description=None, admin=False):
     """
