#!/usr/bin/env python
# -*- coding: utf-8 -*-

###############################################################################
#  Copyright 2013 Kitware Inc.
#
#  Licensed under the Apache License, Version 2.0 ( the "License" );
#  you may not use this file except in compliance with the License.
#  You may obtain a copy of the License at
#
#    http://www.apache.org/licenses/LICENSE-2.0
#
#  Unless required by applicable law or agreed to in writing, software
#  distributed under the License is distributed on an "AS IS" BASIS,
#  WITHOUT WARRANTIES OR CONDITIONS OF ANY KIND, either express or implied.
#  See the License for the specific language governing permissions and
#  limitations under the License.
###############################################################################

import datetime
import os
import re
from passlib.totp import TOTP, TokenError
import six

from .model_base import AccessControlledModel
from .setting import Setting
from girder import events
from girder.constants import AccessType, CoreEventHandler, SettingKey, TokenScope
from girder.exceptions import AccessException, ValidationException
from girder.utility import config, mail_utils
from girder.utility._cache import rateLimitBuffer


class User(AccessControlledModel):
    """
    This model represents the users of the system.
    """

    def initialize(self):
        self.name = 'user'
        self.ensureIndices(['login', 'email', 'groupInvites.groupId', 'size',
                            'created'])
        self.prefixSearchFields = (
            'login', ('firstName', 'i'), ('lastName', 'i'), 'email')
        self.ensureTextIndex({
            'login': 1,
            'firstName': 1,
            'lastName': 1,
            'email': 1,
        }, language='none')
        self.exposeFields(level=AccessType.READ, fields=(
            '_id', 'login', 'public', 'firstName', 'lastName', 'admin', 'email',
            'created'))
        self.exposeFields(level=AccessType.ADMIN, fields=(
            'size', 'groups', 'groupInvites', 'status',
            'emailVerified', 'createdBy'))

        # To ensure compatibility with authenticator apps, other defaults shouldn't be changed
        self._TotpFactory = TOTP.using(
            # An application secret could be set here, if it existed
            wallet=None
        )

        events.bind('model.user.save.created',
                    CoreEventHandler.USER_SELF_ACCESS, self._grantSelfAccess)
        events.bind('model.user.save.created',
                    CoreEventHandler.USER_DEFAULT_FOLDERS,
                    self._addDefaultFolders)

    def validate(self, doc):
        """
        Validate the user every time it is stored in the database.
        """
        doc['login'] = doc.get('login', '').lower().strip()
        doc['email'] = doc.get('email', '').lower().strip()
        doc['firstName'] = doc.get('firstName', '').strip()
        doc['lastName'] = doc.get('lastName', '').strip()
        doc['status'] = doc.get('status', 'enabled')

        cur_config = config.getConfig()

        if 'salt' not in doc:
            # Internal error, this should not happen
            raise Exception('Tried to save user document with no salt.')

        if not doc['firstName']:
            raise ValidationException('First name must not be empty.',
                                      'firstName')

        if not doc['lastName']:
            raise ValidationException('Last name must not be empty.',
                                      'lastName')

        if doc['status'] not in ('pending', 'enabled', 'disabled'):
            raise ValidationException(
                'Status must be pending, enabled, or disabled.', 'status')

        if '@' in doc['login']:
            # Hard-code this constraint so we can always easily distinguish
            # an email address from a login
            raise ValidationException('Login may not contain "@".', 'login')

        if not re.match(cur_config['users']['login_regex'], doc['login']):
            raise ValidationException(
                cur_config['users']['login_description'], 'login')

        if not re.match(cur_config['users']['email_regex'], doc['email']):
            raise ValidationException('Invalid email address.', 'email')

        # Ensure unique logins
        q = {'login': doc['login']}
        if '_id' in doc:
            q['_id'] = {'$ne': doc['_id']}
        existing = self.findOne(q)
        if existing is not None:
            raise ValidationException('That login is already registered.',
                                      'login')

        # Ensure unique emails
        q = {'email': doc['email']}
        if '_id' in doc:
            q['_id'] = {'$ne': doc['_id']}
        existing = self.findOne(q)
        if existing is not None:
            raise ValidationException(''.join([
                                      'That email is already registered:',
                                      str(existing["_id"])]),
                                      'email')

        # If this is the first user being created, make it an admin
        existing = self.findOne({})
        if existing is None:
            doc['admin'] = True
            # Ensure settings don't stop this user from logging in
            doc['emailVerified'] = True
            doc['status'] = 'enabled'

        return doc

    def filter(self, doc, user, additionalKeys=None):
        filteredDoc = super(User, self).filter(doc, user, additionalKeys)

        level = self.getAccessLevel(doc, user)
        if level >= AccessType.ADMIN:
            filteredDoc['otp'] = doc.get('otp', {}).get('enabled', False)

        return filteredDoc

    def authenticate(self, login, password, otpToken=None):
        """
        Validate a user login via username and password. If authentication fails,
        a ``AccessException`` is raised.

        :param login: The user's login or email.
        :type login: str
        :param password: The user's password.
        :type password: str
        :param otpToken: A one-time password for the user. If "True", then the one-time password
                         (if required) is assumed to be concatenated to the password.
        :type otpToken: str or bool or None
        :returns: The corresponding user if the login was successful.
        :rtype: dict
        """
        from .password import Password

        event = events.trigger('model.user.authenticate', {
            'login': login,
            'password': password
        })

        if event.defaultPrevented and len(event.responses):
            return event.responses[-1]

        login = login.lower().strip()
        loginField = 'email' if '@' in login else 'login'

        user = self.findOne({loginField: login})
        if user is None:
            raise AccessException('Login failed.')

        # Handle OTP token concatenation
        if otpToken is True and self.hasOtpEnabled(user):
            # Assume the last (typically 6) characters are the OTP, so split at that point
            otpTokenLength = self._TotpFactory.digits
            otpToken = password[-otpTokenLength:]
            password = password[:-otpTokenLength]

        # Verify password
        if not Password().authenticate(user, password):
            raise AccessException('Login failed.')

        # Verify OTP
        if self.hasOtpEnabled(user):
            if otpToken is None:
                raise AccessException(
                    'User authentication must include a one-time password '
                    '(typically in the "Girder-OTP" header).')
            self.verifyOtp(user, otpToken)
        elif isinstance(otpToken, six.string_types):
            raise AccessException('The user has not enabled one-time passwords.')

        # This has the same behavior as User.canLogin, but returns more
        # detailed error messages
        if user.get('status', 'enabled') == 'disabled':
            raise AccessException('Account is disabled.', extra='disabled')

        if self.emailVerificationRequired(user):
            raise AccessException(
                'Email verification required.', extra='emailVerification')

        if self.adminApprovalRequired(user):
            raise AccessException('Account approval required.', extra='accountApproval')

        return user

    def remove(self, user, progress=None, **kwargs):
        """
        Delete a user, and all references to it in the database.

        :param user: The user document to delete.
        :type user: dict
        :param progress: A progress context to record progress on.
        :type progress: girder.utility.progress.ProgressContext or None.
        """
        from .folder import Folder
        from .group import Group
        from .token import Token

        # Delete all authentication tokens owned by this user
        Token().removeWithQuery({'userId': user['_id']})

        # Delete all pending group invites for this user
        Group().update(
            {'requests': user['_id']},
            {'$pull': {'requests': user['_id']}}
        )

        # Delete all of the folders under this user
        folderModel = Folder()
        folders = folderModel.find({
            'parentId': user['_id'],
            'parentCollection': 'user'
        })
        for folder in folders:
            folderModel.remove(folder, progress=progress, **kwargs)

        # Finally, delete the user document itself
        AccessControlledModel.remove(self, user)
        if progress:
            progress.update(increment=1, message='Deleted user ' + user['login'])

    def getAdmins(self):
        """
        Helper to return a cursor of all site-admin users. The number of site
        admins is assumed to be small enough that we will not need to page the
        results for now.
        """
        return self.find({'admin': True})

    def search(self, text=None, user=None, limit=0, offset=0, sort=None):
        """
        List all users. Since users are access-controlled, this will filter
        them by access policy.

        :param text: Pass this to perform a full-text search for users.
        :param user: The user running the query. Only returns users that this
                     user can see.
        :param limit: Result limit.
        :param offset: Result offset.
        :param sort: The sort structure to pass to pymongo.
        :returns: Iterable of users.
        """
        # Perform the find; we'll do access-based filtering of the result set
        # afterward.
        if text is not None:
            cursor = self.textSearch(text, sort=sort)
        else:
            cursor = self.find({}, sort=sort)

        return self.filterResultsByPermission(
            cursor=cursor, user=user, level=AccessType.READ, limit=limit,
            offset=offset)

    def setPassword(self, user, password, save=True):
        """
        Change a user's password.

        :param user: The user whose password to change.
        :param password: The new password. If set to None, no password will
                         be stored for this user. This should be done in cases
                         where an external system is responsible for
                         authenticating the user.
        """
        from .password import Password
        if password is None:
            user['salt'] = None
        else:
            salt, alg = Password().encryptAndStore(password)
            user['salt'] = salt
            user['hashAlg'] = alg

        if save:
            self.save(user)

    def initializeOtp(self, user):
        """
        Initialize the use of one-time passwords with this user.

        This does not save the modified user model.

        :param user: The user to modify.
        :return: The new OTP keys, each in KeyUriFormat.
        :rtype: dict
        """
        totp = self._TotpFactory.new()

        user['otp'] = {
            'enabled': False,
            'totp': totp.to_dict()
        }

        # Use the brand name as the OTP issuer if it's non-default (since that's prettier and more
        # meaningful for users), but fallback to the site hostname if the brand name isn't set
        # (to disambiguate otherwise identical "Girder" issuers)
        # Prevent circular import
        from girder.api.rest import getUrlParts
        brandName = Setting().get(SettingKey.BRAND_NAME)
        defaultBrandName = Setting().getDefault(SettingKey.BRAND_NAME)
        # OTP URIs ( https://github.com/google/google-authenticator/wiki/Key-Uri-Format ) do not
        # allow colons, so use only the hostname component
        serverHostname = getUrlParts().netloc.partition(':')[0]
        # Normally, the issuer would be set when "self._TotpFactory" is instantiated, but that
        # happens during model initialization, when there's no current request, so the server
        # hostname is not known then
        otpIssuer = brandName if brandName != defaultBrandName else serverHostname

        return {
            'totpUri': totp.to_uri(label=user['login'], issuer=otpIssuer)
        }

    def hasOtpEnabled(self, user):
        return 'otp' in user and user['otp']['enabled']

    def verifyOtp(self, user, otpToken):
        lastCounterKey = 'girder.models.user.%s.otp.totp.counter' % user['_id']

        # The last successfully-authenticated key (which is blacklisted from reuse)
        lastCounter = rateLimitBuffer.get(lastCounterKey) or None

        try:
            totpMatch = self._TotpFactory.verify(
                otpToken, user['otp']['totp'], last_counter=lastCounter)
        except TokenError as e:
            raise AccessException('One-time password validation failed: %s' % e)

        # The totpMatch.cache_seconds tells us prospectively how long the counter needs to be cached
        # for, but dogpile.cache expiration times work retrospectively (on "get"), so there's no
        # point to using it (over-caching just wastes cache resources, but does not impact
        # "totp.verify" security)
        rateLimitBuffer.set(lastCounterKey, totpMatch.counter)

    def createUser(self, login, password, firstName, lastName, email,
                   admin=False, public=False, currentUser=None):
        """
        Create a new user with the given information.

        :param admin: Whether user is global administrator.
        :type admin: bool
        :param public: Whether user is publicly visible.
        :type public: bool
        :returns: The user document that was created.
        """
        from .setting import Setting
        requireApproval = Setting().get(SettingKey.REGISTRATION_POLICY) == 'approve'
        if admin:
            requireApproval = False

        user = {
            'login': login,
            'email': email,
            'firstName': firstName,
            'lastName': lastName,
            'created': datetime.datetime.utcnow(),
            'createdBy': currentUser['_id'] if currentUser else _id,
            'emailVerified': False,
            'status': 'pending' if requireApproval else 'enabled',
            'admin': admin,
            'size': 0,
            'groups': [],
            'groupInvites': []
        }

        self.setPassword(user, password, save=False)
        self.setPublic(user, public, save=False)

        if currentUser:
            self.setUserAccess(
                user, user=currentUser, level=AccessType.WRITE, save=False
            )
<<<<<<< HEAD
=======
            user['createdBy'] = currentUser['_id']
>>>>>>> 383cf39e

        user = self.save(user)

        if currentUser:
            User().setUserAccess(
                doc=currentUser, user=user, level=AccessType.READ, save=True
            )
<<<<<<< HEAD
=======
        else:
            user['createdBy'] = user['_id']
            user = self.save(user)
>>>>>>> 383cf39e

        verifyEmail = Setting().get(SettingKey.EMAIL_VERIFICATION) != 'disabled'
        if verifyEmail:
            self._sendVerificationEmail(user)

        if requireApproval:
            self._sendApprovalEmail(user)

        return user

    def canLogin(self, user):
        """
        Returns True if the user is allowed to login, e.g. email verification
        is not needed and admin approval is not needed.
        """
        if user.get('status', 'enabled') == 'disabled':
            return False
        if self.emailVerificationRequired(user):
            return False
        if self.adminApprovalRequired(user):
            return False
        return True

    def emailVerificationRequired(self, user):
        """
        Returns True if email verification is required and this user has not
        yet verified their email address.
        """
        from .setting import Setting
        return (not user['emailVerified']) and Setting().get(
            SettingKey.EMAIL_VERIFICATION) == 'required'

    def adminApprovalRequired(self, user):
        """
        Returns True if the registration policy requires admin approval and
        this user is pending approval.
        """
        from .setting import Setting
        return user.get('status', 'enabled') == 'pending' and \
            Setting().get(SettingKey.REGISTRATION_POLICY) == 'approve'

    def _sendApprovalEmail(self, user):
        url = '%s#user/%s' % (
            mail_utils.getEmailUrlPrefix(), str(user['_id']))
        text = mail_utils.renderTemplate('accountApproval.mako', {
            'user': user,
            'url': url
        })
        mail_utils.sendEmail(
            toAdmins=True,
            subject='Girder: Account pending approval',
            text=text)

    def _sendApprovedEmail(self, user):
        text = mail_utils.renderTemplate('accountApproved.mako', {
            'user': user,
            'url': mail_utils.getEmailUrlPrefix()
        })
        mail_utils.sendEmail(
            to=user.get('email'),
            subject='Girder: Account approved',
            text=text)

    def _sendVerificationEmail(self, user):
        from .token import Token

        token = Token().createToken(
            user, days=1, scope=TokenScope.EMAIL_VERIFICATION)
        url = '%s#useraccount/%s/verification/%s' % (
            mail_utils.getEmailUrlPrefix(), str(user['_id']), str(token['_id']))
        text = mail_utils.renderTemplate('emailVerification.mako', {
            'url': url
        })
        mail_utils.sendEmail(
            to=user.get('email'),
            subject='Girder: Email verification',
            text=text)

    def _grantSelfAccess(self, event):
        """
        This callback grants a user admin access to itself.

        This generally should not be called or overridden directly, but it may
        be unregistered from the `model.user.save.created` event.
        """
        user = event.info

        self.setUserAccess(user, user, level=AccessType.ADMIN, save=True)

    def _addDefaultFolders(self, event):
        """
        This callback creates "Public" and "Private" folders on a user, after
        it is first created.

        This generally should not be called or overridden directly, but it may
        be unregistered from the `model.user.save.created` event.
        """
        from .folder import Folder
        from .setting import Setting

        if Setting().get(SettingKey.USER_DEFAULT_FOLDERS, 'public_private') == 'public_private':
            user = event.info

            publicFolder = Folder().createFolder(
                user, 'Public', parentType='user', public=True, creator=user)
            privateFolder = Folder().createFolder(
                user, 'Private', parentType='user', public=False, creator=user)
            # Give the user admin access to their own folders
            Folder().setUserAccess(publicFolder, user, AccessType.ADMIN, save=True)
            Folder().setUserAccess(privateFolder, user, AccessType.ADMIN, save=True)

    def fileList(self, doc, user=None, path='', includeMetadata=False, subpath=True, data=True):
        """
        This function generates a list of 2-tuples whose first element is the
        relative path to the file from the user's folders root and whose second
        element depends on the value of the `data` flag. If `data=True`, the
        second element will be a generator that will generate the bytes of the
        file data as stored in the assetstore. If `data=False`, the second
        element is the file document itself.

        :param doc: the user to list.
        :param user: a user used to validate data that is returned.
        :param path: a path prefix to add to the results.
        :param includeMetadata: if True and there is any metadata, include a
                                result which is the JSON string of the
                                metadata.  This is given a name of
                                metadata[-(number).json that is distinct from
                                any file within the item.
        :param subpath: if True, add the user's name to the path.
        :param data: If True return raw content of each file as stored in the
            assetstore, otherwise return file document.
        :type data: bool
        """
        from .folder import Folder

        if subpath:
            path = os.path.join(path, doc['login'])
        folderModel = Folder()
        for folder in folderModel.childFolders(parentType='user', parent=doc, user=user):
            for (filepath, file) in folderModel.fileList(
                    folder, user, path, includeMetadata, subpath=True, data=data):
                yield (filepath, file)

    def subtreeCount(self, doc, includeItems=True, user=None, level=None):
        """
        Return the size of the user's folders.  The user is counted as well.

        :param doc: The user.
        :param includeItems: Whether to include items in the subtree count, or
            just folders.
        :type includeItems: bool
        :param user: If filtering by permission, the user to filter against.
        :param level: If filtering by permission, the required permission level.
        :type level: AccessLevel
        """
        from .folder import Folder

        count = 1
        folderModel = Folder()
        folders = folderModel.findWithPermissions({
            'parentId': doc['_id'],
            'parentCollection': 'user'
        }, fields='access', user=user, level=level)

        count += sum(folderModel.subtreeCount(
            folder, includeItems=includeItems, user=user, level=level)
            for folder in folders)
        return count

    def countFolders(self, user, filterUser=None, level=None):
        """
        Returns the number of top level folders under this user. Access
        checking is optional; to circumvent access checks, pass ``level=None``.

        :param user: The user whose top level folders to count.
        :type collection: dict
        :param filterUser: If performing access checks, the user to check
            against.
        :type filterUser: dict or None
        :param level: The required access level, or None to return the raw
            top-level folder count.
        """
        from .folder import Folder

        fields = () if level is None else ('access', 'public')

        folderModel = Folder()
        folders = folderModel.findWithPermissions({
            'parentId': user['_id'],
            'parentCollection': 'user'
        }, fields=fields, user=filterUser, level=level)

        return folders.count()

    def updateSize(self, doc):
        """
        Recursively recomputes the size of this user and its underlying
        folders and fixes the sizes as needed.

        :param doc: The user.
        :type doc: dict
        """
        from .folder import Folder

        size = 0
        fixes = 0
        folderModel = Folder()
        folders = folderModel.find({
            'parentId': doc['_id'],
            'parentCollection': 'user'
        })
        for folder in folders:
            # fix folder size if needed
            _, f = folderModel.updateSize(folder)
            fixes += f
            # get total recursive folder size
            folder = folderModel.load(folder['_id'], force=True)
            size += folderModel.getSizeRecursive(folder)
        # fix value if incorrect
        if size != doc.get('size'):
            self.update({'_id': doc['_id']}, update={'$set': {'size': size}})
            fixes += 1
        return size, fixes<|MERGE_RESOLUTION|>--- conflicted
+++ resolved
@@ -382,7 +382,6 @@
             'firstName': firstName,
             'lastName': lastName,
             'created': datetime.datetime.utcnow(),
-            'createdBy': currentUser['_id'] if currentUser else _id,
             'emailVerified': False,
             'status': 'pending' if requireApproval else 'enabled',
             'admin': admin,
@@ -398,10 +397,7 @@
             self.setUserAccess(
                 user, user=currentUser, level=AccessType.WRITE, save=False
             )
-<<<<<<< HEAD
-=======
             user['createdBy'] = currentUser['_id']
->>>>>>> 383cf39e
 
         user = self.save(user)
 
@@ -409,12 +405,9 @@
             User().setUserAccess(
                 doc=currentUser, user=user, level=AccessType.READ, save=True
             )
-<<<<<<< HEAD
-=======
         else:
             user['createdBy'] = user['_id']
             user = self.save(user)
->>>>>>> 383cf39e
 
         verifyEmail = Setting().get(SettingKey.EMAIL_VERIFICATION) != 'disabled'
         if verifyEmail:
