# -*- coding: utf-8 -*-
import json
import os
from pkg_resources import resource_filename
from subprocess import check_call
import shutil
import sys

import click
import six

import girder
from girder.constants import STATIC_ROOT_DIR
from girder.plugin import allPlugins, getPlugin
from girder.utility import server

# monkey patch shutil for python < 3
if not six.PY3:
    import shutilwhich  # noqa

_GIRDER_BUILD_ASSETS_PATH = os.path.join(resource_filename('girder', 'web_client'))


@click.command(name='build', help='Build web client static assets.')
@click.option('--dev/--no-dev', default=False,
              help='Build girder client for development.')
@click.option('--watch', default=False, is_flag=True,
              help='Build girder library bundle in watch mode (implies --dev --no-reinstall).')
@click.option('--watch-plugin',
              help='Build a girder plugin bundle in watch mode (implies --dev --no-reinstall).')
@click.option('--npm', default=os.getenv('NPM_EXE', 'npm'),
              help='Full path to the npm executable to use.')
@click.option('--reinstall/--no-reinstall', default=True,
              help='Force regenerate node_modules.')
def main(dev, watch, watch_plugin, npm, reinstall):
    if shutil.which(npm) is None:
        raise click.UsageError(
            'No npm executable was detected.  Please ensure the npm executable is in your '
            'path, use the --npm flag, or set the "NPM_EXE" environment variable.'
        )

    if watch and watch_plugin:
        raise click.UsageError('--watch and --watch-plugins cannot be used together')
    if watch or watch_plugin:
        dev = True
        reinstall = False

    staging = _GIRDER_BUILD_ASSETS_PATH
    _generatePackageJSON(staging, os.path.join(_GIRDER_BUILD_ASSETS_PATH, 'package.json.template'))

    if not os.path.isdir(os.path.join(staging, 'node_modules')) or reinstall:
        # The autogeneration of package.json breaks how package-lock.json is
        # intended to work.  If we don't delete it first, you will frequently
        # get "file doesn't exist" errors.
        npmLockFile = os.path.join(staging, 'package-lock.json')
        if os.path.exists(npmLockFile):
            os.unlink(npmLockFile)
        installCommand = [npm, 'install']
        if not dev:
            installCommand.append('--production')
        check_call(installCommand, cwd=staging)

    quiet = '--no-progress=false' if sys.stdout.isatty() else '--no-progress=true'
    buildCommand = [
        npm, 'run', 'build', '--',
<<<<<<< HEAD
        '--static-path=%s' % os.path.join(
            os.getcwd(),
            'girder',
            'web_client',
            'static'
        ),
=======
        '--girder-version=%s' % girder.__version__,
        '--static-path=%s' % STATIC_ROOT_DIR,
>>>>>>> 5bacb27d
        '--static-public-path=%s' % server.getStaticPublicPath(),
        quiet
    ]
    if watch:
        buildCommand.append('--watch')
    if watch_plugin:
        buildCommand.extend([
            '--watch',
            'webpack:plugin_%s' % watch_plugin
        ])
    if dev:
        buildCommand.append('--env=dev')
    else:
        buildCommand.append('--env=prod')
    check_call(buildCommand, cwd=staging)


def _collectPluginDependencies():
    packages = {}
    for pluginName in allPlugins():
        plugin = getPlugin(pluginName)
        packages.update(plugin.npmPackages())
    return packages


def _generatePackageJSON(staging, source):
    with open(source, 'r') as f:
        sourceJSON = json.load(f)
    deps = sourceJSON['dependencies']
    deps['@girder/core'] = 'file:./src' # 'file:%s' % os.path.join(os.path.dirname(source), 'src')
    plugins = _collectPluginDependencies()
    deps.update(plugins)
    sourceJSON['girder'] = {
        'plugins': list(plugins.keys())
    }
    with open(os.path.join(staging, 'package.json'), 'w') as f:
        json.dump(sourceJSON, f)<|MERGE_RESOLUTION|>--- conflicted
+++ resolved
@@ -18,7 +18,7 @@
 if not six.PY3:
     import shutilwhich  # noqa
 
-_GIRDER_BUILD_ASSETS_PATH = os.path.join(resource_filename('girder', 'web_client'))
+_GIRDER_BUILD_ASSETS_PATH = os.path.realpath(resource_filename('girder', 'web_client'))
 
 
 @click.command(name='build', help='Build web client static assets.')
@@ -63,17 +63,8 @@
     quiet = '--no-progress=false' if sys.stdout.isatty() else '--no-progress=true'
     buildCommand = [
         npm, 'run', 'build', '--',
-<<<<<<< HEAD
-        '--static-path=%s' % os.path.join(
-            os.getcwd(),
-            'girder',
-            'web_client',
-            'static'
-        ),
-=======
         '--girder-version=%s' % girder.__version__,
         '--static-path=%s' % STATIC_ROOT_DIR,
->>>>>>> 5bacb27d
         '--static-public-path=%s' % server.getStaticPublicPath(),
         quiet
     ]
@@ -103,7 +94,7 @@
     with open(source, 'r') as f:
         sourceJSON = json.load(f)
     deps = sourceJSON['dependencies']
-    deps['@girder/core'] = 'file:./src' # 'file:%s' % os.path.join(os.path.dirname(source), 'src')
+    deps['@girder/core'] = 'file:%s' % os.path.join(os.path.dirname(source), 'src')
     plugins = _collectPluginDependencies()
     deps.update(plugins)
     sourceJSON['girder'] = {
