# -*- coding: utf-8 -*-
import cgi
import cherrypy
import collections
import datetime
import inspect
import json
import posixpath
import pymongo
import six
import sys
import traceback
import types
import unicodedata
import uuid

from dogpile.cache.util import kwarg_function_key_generator
from girder.external.mongodb_proxy import MongoProxy

from . import docs
from girder import auditLogger, events, logger, logprint
from girder.constants import SettingKey, TokenScope, SortDir
from girder.exceptions import AccessException, GirderException, ValidationException, RestException
from girder.models.setting import Setting
from girder.models.token import Token
from girder.models.user import User
from girder.utility import toBool, config, JsonEncoder, optionalArgumentDecorator
from girder.utility._cache import requestCache
from girder.utility.model_importer import ModelImporter
from six.moves import range, urllib

# Arbitrary buffer length for stream-reading request bodies
READ_BUFFER_LEN = 65536

_MONGO_CURSOR_TYPES = (MongoProxy, pymongo.cursor.Cursor, pymongo.command_cursor.CommandCursor)


def getUrlParts(url=None):
    """
    Calls `urllib.parse.urlparse`_ on a URL.

    :param url: A URL, or None to use the current request's URL.
    :type url: str or None
    :return: The URL's separate components.
    :rtype: `urllib.parse.ParseResult`_

    .. note:: This is compatible with both Python 2 and 3.

    .. _urllib.parse.urlparse: https://docs.python.org/3/library/
       urllib.parse.html#urllib.parse.urlparse

    .. _urllib.parse.ParseResult: https://docs.python.org/3/library/
       urllib.parse.html#urllib.parse.ParseResult
    """
    url = url or cherrypy.url()
    return urllib.parse.urlparse(url)


def getApiUrl(url=None, preferReferer=False):
    """
    In a request thread, call this to get the path to the root of the REST API.
    The returned path does *not* end in a forward slash.

    :param url: URL from which to extract the base URL. If not specified, uses
        the server root system setting. If that is not specified, uses `cherrypy.url()`
    :param preferReferer: if no url is specified, this is true, and this is in
        a cherrypy request that has a referer header that contains the api
        string, use that referer as the url.
    """
    apiStr = config.getConfig()['server']['api_root']

    if not url:
        if preferReferer and apiStr in cherrypy.request.headers.get('referer', ''):
            url = cherrypy.request.headers['referer']
        else:
            root = Setting().get(SettingKey.SERVER_ROOT)
            if root:
                return posixpath.join(root, apiStr.lstrip('/'))

    url = url or cherrypy.url()
    idx = url.find(apiStr)

    if idx < 0:
        raise GirderException('Could not determine API root in %s.' % url)

    return url[:idx + len(apiStr)]


def iterBody(length=READ_BUFFER_LEN, strictLength=False):
    """
    This is a generator that will read the request body a chunk at a time and
    yield each chunk, abstracting details of the underlying HTTP server. This
    function works regardless of whether the body was sent with a Content-Length
    or using Transfer-Encoding: chunked, but the behavior is slightly different
    in each case.

    If `Content-Length` is provided, the `length` parameter is used to read the
    body in chunks up to size `length`. This will block until end of stream or
    the specified number of bytes is ready.

    If `Transfer-Encoding: chunked` is used, the `length` parameter is ignored
    by default, and the generator yields each chunk that is sent in the request
    regardless of its length. However, if `strictLength` is set to True, it will
    block until `length` bytes have been read or the end of the request.

    :param length: Max buffer size to read per iteration if the request has a
        known `Content-Length`.
    :type length: int
    :param strictLength: If the request is chunked, set this to True to block
        until ``length`` bytes have been read or end-of-stream.
    :type strictLength: bool
    """
    if cherrypy.request.headers.get('Transfer-Encoding') == 'chunked':
        while True:
            if strictLength:
                buf = cherrypy.request.rfile.read(length)
                if not buf:
                    break
            else:
                cherrypy.request.rfile._fetch()
                if cherrypy.request.rfile.closed:
                    break
                buf = cherrypy.request.rfile.buffer
                cherrypy.request.rfile.buffer = b''
            yield buf
    elif 'Content-Length' in cherrypy.request.headers:
        while True:
            buf = cherrypy.request.body.read(length)
            if not buf:
                break
            yield buf


@requestCache.cache_on_arguments(function_key_generator=kwarg_function_key_generator)
def getCurrentToken(allowCookie=None):
    """
    Returns the current valid token object that was passed via the token header
    or parameter, or None if no valid token was passed.

    :param allowCookie: Normally, authentication via cookie is disallowed to
        protect against CSRF attacks. If you want to expose an endpoint that can
        be authenticated with a token passed in the Cookie, set this to True.
        This should only be used on read-only operations that will not make any
        changes to data on the server, and only in cases where the user agent
        behavior makes passing custom headers infeasible, such as downloading
        data to disk in the browser. In the event that allowCookie is not explicitly
        passed, it will default to False unless the access.cookie decorator is used.
    :type allowCookie: bool
    """
    if allowCookie is None:
        allowCookie = getattr(cherrypy.request, 'girderAllowCookie', False)

    tokenStr = None
    if 'token' in cherrypy.request.params:  # Token as a parameter
        tokenStr = cherrypy.request.params.get('token')
    elif 'Girder-Token' in cherrypy.request.headers:
        tokenStr = cherrypy.request.headers['Girder-Token']
    elif allowCookie and 'girderToken' in cherrypy.request.cookie:
        tokenStr = cherrypy.request.cookie['girderToken'].value

    if not tokenStr:
        return None

    return Token().load(tokenStr, force=True, objectId=False)


def getCurrentUser(returnToken=False):
    """
    Returns the currently authenticated user based on the token header or
    parameter.

    :param returnToken: Whether we should return a tuple that also contains the
                        token.
    :type returnToken: bool
    :returns: the user document from the database, or None if the user is not
              logged in or the token is invalid or expired.  If
              returnToken=True, returns a tuple of (user, token).
    """
    if not returnToken and hasattr(cherrypy.request, 'girderUser'):
        return cherrypy.request.girderUser

    event = events.trigger('auth.user.get')
    if event.defaultPrevented and len(event.responses) > 0:
        return event.responses[0]

    token = getCurrentToken()

    def retVal(user, token):
        setCurrentUser(user)

        if returnToken:
            return user, token
        else:
            return user

    if (token is None or token['expires'] < datetime.datetime.utcnow() or
            'userId' not in token):
        return retVal(None, token)
    else:
        try:
            ensureTokenScopes(token, getattr(
                cherrypy.request, 'requiredScopes', TokenScope.USER_AUTH))
        except AccessException:
            return retVal(None, token)

        user = User().load(token['userId'], force=True)
        return retVal(user, token)


def setCurrentUser(user):
    """
    Explicitly set the user for the current request thread. This can be used
    to enable specialized auth behavior on a per-request basis.

    :param user: The user to set as the current user of this request.
    :type user: dict or None
    """
    cherrypy.request.girderUser = user


def setContentDisposition(filename, disposition='attachment', setHeader=True):
    """
    Set the content disposition header to either inline or attachment, and
    specify a filename that is properly escaped.  See
    developer.mozilla.org/en-US/docs/Web/HTTP/Headers/Content-Disposition,
    tools.ietf.org/html/rfc2183, tools.ietf.org/html/rfc6266, and
    tools.ietf.org/html/rfc5987 for specifications and details.

    :param filename: the filename to add to the content disposition header.
    :param disposition: either 'inline' or 'attachment'.  None is the same as
        'attachment'.  Any other value skips setting the content disposition
        header.
    :param setHeader: if False, return the value that would be set to the
        Content-Disposition header, but do not set it.
    :returns: the content-disposition header value.
    """
    if (not disposition or (disposition not in ('inline', 'attachment') and
                            not disposition.startswith('form-data'))):
        raise RestException(
            'Error: Content-Disposition (%r) is not a recognized value.' % disposition)
    if not filename:
        raise RestException('Error: Content-Disposition filename is empty.')
    if not isinstance(disposition, six.binary_type):
        disposition = disposition.encode('iso8859-1', 'ignore')
    if not isinstance(filename, six.text_type):
        filename = filename.decode('utf8', 'ignore')
    # Decompose the name before trying to encode it.  This will de-accent
    # characters rather than remove them in some instances.
    safeFilename = unicodedata.normalize('NFKD', filename).encode('iso8859-1', 'ignore')
    utf8Filename = filename.encode('utf8', 'ignore')
    value = disposition + b'; filename="' + safeFilename.replace(
        b'\\', b'\\\\').replace(b'"', b'\\"') + b'"'
    if safeFilename != utf8Filename:
        quotedFilename = six.moves.urllib.parse.quote(utf8Filename)
        if not isinstance(quotedFilename, six.binary_type):
            quotedFilename = quotedFilename.encode('iso8859-1', 'ignore')
        value += b'; filename*=UTF-8\'\'' + quotedFilename
    value = value.decode('utf8')
    if setHeader:
        setResponseHeader('Content-Disposition', value)
    return value


def requireAdmin(user, message=None):
    """
    Calling this on a user will ensure that they have admin rights.  If not,
    raises an AccessException.

    :param user: The user to check admin flag on.
    :type user: dict.
    :param message: The exception message.
    :type message: str or None
    :raises AccessException: If the user is not an administrator.
    """
    if user is None or not user['admin']:
        raise AccessException(message or 'Administrator access required.')


def getBodyJson(allowConstants=False):
    """
    For requests that are expected to contain a JSON body, this returns the
    parsed value, or raises a :class:`girder.api.rest.RestException` for
    invalid JSON.

    :param allowConstants: Whether the keywords Infinity, -Infinity, and NaN
        should be allowed. These keywords are valid JavaScript and will parse
        to the correct float values, but are not valid in strict JSON.
    :type allowConstants: bool
    """
    if allowConstants:
        _parseConstants = None
    else:
        def _parseConstants(val):
            raise RestException('Error: "%s" is not valid JSON.' % val)

    text = cherrypy.request.body.read().decode('utf8')
    try:
        return json.loads(text, parse_constant=_parseConstants)
    except ValueError:
        raise RestException('Invalid JSON passed in request body.')


def getParamJson(name, params, default=None):
    """
    For parameters that are expected to be specified as JSON, use
    this to parse them, or raises a RestException if parsing fails.

    :param name: The param name.
    :type name: str
    :param params: The dictionary of parameters.
    :type params: dict
    :param default: The default value if no such param was passed.
    """
    if name not in params:
        return default

    try:
        return json.loads(params[name])
    except ValueError:
        raise RestException('The %s parameter must be valid JSON.' % name)


class loadmodel(object):  # noqa: class name
    """
    This is a decorator that can be used to load a model based on an ID param.
    For access controlled models, it will check authorization for the current
    user. The underlying function is called with a modified set of keyword
    arguments that is transformed by the "map" parameter of this decorator.
    Any additional kwargs will be passed to the underlying model's `load`.

    :param map: Map of incoming parameter name to corresponding model arg name.
        If None is passed, this will map the parameter named "id" to a kwarg
        named the same as the "model" parameter.
    :type map: dict or None
    :param model: The model name, e.g. 'folder'
    :type model: str
    :param plugin: Plugin name, if loading a plugin model.
    :type plugin: str
    :param level: Access level, if this is an access controlled model.
    :type level: AccessType
    :param force: Force loading of the model (skip access check).
    :type force: bool
    :param exc: Whether an exception should be raised for a nonexistent
        resource.
    :type exc: bool
    :param requiredFlags: Access flags that are required on the object being loaded.
    :type requiredFlags: str or list/set/tuple of str or None
    """
    def __init__(self, map=None, model=None, plugin='_core', level=None,
                 force=False, exc=True, requiredFlags=None, **kwargs):
        if map is None:
            self.map = {'id': model}
        else:
            self.map = map

        self.level = level
        self.force = force
        self.model = model
        self.plugin = plugin
        self.exc = exc
        self.kwargs = kwargs
        self.requiredFlags = requiredFlags

    def _getIdValue(self, kwargs, idParam):
        if idParam in kwargs:
            return kwargs.pop(idParam)
        elif idParam in kwargs['params']:
            return kwargs['params'].pop(idParam)
        else:
            raise RestException('No ID parameter passed: ' + idParam)

    def __call__(self, fun):
        @six.wraps(fun)
        def wrapped(*args, **kwargs):
            model = ModelImporter.model(self.model, self.plugin)

            for raw, converted in six.viewitems(self.map):
                id = self._getIdValue(kwargs, raw)

                if self.force:
                    kwargs[converted] = model.load(
                        id, force=True, **self.kwargs)
                elif self.level is not None:
                    kwargs[converted] = model.load(
                        id=id, level=self.level, user=getCurrentUser(),
                        **self.kwargs)
                else:
                    kwargs[converted] = model.load(id, **self.kwargs)

                if kwargs[converted] is None and self.exc:
                    raise RestException(
                        'Invalid %s id (%s).' % (model.name, str(id)))

                if self.requiredFlags:
                    model.requireAccessFlags(
                        kwargs[converted], user=getCurrentUser(), flags=self.requiredFlags)

            return fun(*args, **kwargs)
        return wrapped


class filtermodel(object):  # noqa: class name
    def __init__(self, model, plugin='_core', addFields=None):
        """
        This creates a decorator that will filter a model or list of models
        returned by the wrapped function using the specified model's
        ``filter`` method. Filters the results for the user making the current
        request (i.e. the value of ``getCurrentUser()``).

        :param model: The model class, or the model name.
        :type model: class or str
        :param plugin: The plugin name if this is a plugin model. Only used if the
            ``model`` param is a str rather than a class.
        :type plugin: str
        :param addFields: Extra fields (key names) that should be included in
            the returned document(s), in addition to any in the model's normal
            whitelist. Only affects top level fields.
        :type addFields: `set, list, tuple, or None`
        """
        self.addFields = addFields
        self.model = model
        self.plugin = plugin
        self._isModelClass = inspect.isclass(model)

    def __call__(self, fun):
        @six.wraps(fun)
        def wrapped(*args, **kwargs):
            val = fun(*args, **kwargs)
            if val is None:
                return None

            if self._isModelClass:
                model = self.model()
            else:
                model = ModelImporter.model(self.model, self.plugin)

            user = getCurrentUser()

            if isinstance(val, _MONGO_CURSOR_TYPES):
                if callable(getattr(val, 'count', None)):
                    cherrypy.response.headers['Girder-Total-Count'] = val.count()
                return [model.filter(m, user, self.addFields) for m in val]
            elif isinstance(val, (list, tuple, types.GeneratorType)):
                return [model.filter(m, user, self.addFields) for m in val]
            elif isinstance(val, dict):
                return model.filter(val, user, self.addFields)
            else:
                raise Exception('Cannot call filtermodel on return type: %s.' % type(val))
        return wrapped


def setRawResponse(val=True):
    """
    Normally, non-streaming responses go through a serialization process in
    accordance with the "Accept" request header. Endpoints that wish to return
    a raw response without using a streaming response should call this, or use
    its bound version on the ``Resource`` class, or add the ``rawResponse``
    decorator on the REST route handler function.

    :param val: Whether the return value should be sent raw.
    :type val: bool
    """
    cherrypy.request.girderRawResponse = val


def setResponseHeader(header, value):
    """
    Set a response header to the given value.

    :param header: The header name.
    :type header: str
    :param value: The value for the header.
    :type value: str
    """
    cherrypy.response.headers[header] = value


def rawResponse(fun):
    """
    This is a decorator that can be placed on REST route handlers, and is
    equivalent to calling ``setRawResponse()`` in the handler body.
    """
    @six.wraps(fun)
    def wrapped(*args, **kwargs):
        setRawResponse()
        return fun(*args, **kwargs)
    return wrapped


def _createResponse(val):
    """
    Helper that encodes the response according to the requested "Accepts"
    header from the client. Currently supports "application/json" and
    "text/html". If ``setRawResponse(True)`` was called on the current request
    thread, this will simply return the response raw.
    """
    if getattr(cherrypy.request, 'girderRawResponse', False) is True:
        if isinstance(val, six.text_type):
            # If we were given a non-encoded text response, we have
            # to encode it, so we use UTF-8.
            ctype = cherrypy.response.headers['Content-Type'].split(';', 1)
            setResponseHeader('Content-Type', ctype[0] + ';charset=utf-8')
            return val.encode('utf8')
        return val

    accepts = cherrypy.request.headers.elements('Accept')
    for accept in accepts:
        if accept.value == 'application/json':
            break
        elif accept.value == 'text/html':
            # Pretty-print and HTML-ify the response for the browser
            setResponseHeader('Content-Type', 'text/html')
            resp = cgi.escape(json.dumps(
                val, indent=4, sort_keys=True, allow_nan=False, separators=(',', ': '),
                cls=JsonEncoder))
            resp = resp.replace(' ', '&nbsp;').replace('\n', '<br />')
            resp = '<div style="font-family:monospace;">%s</div>' % resp
            return resp.encode('utf8')

    # Default behavior will just be normal JSON output. Keep this
    # outside of the loop body in case no Accept header is passed.
    setResponseHeader('Content-Type', 'application/json')
    return json.dumps(val, sort_keys=True, allow_nan=False,
                      cls=JsonEncoder).encode('utf8')


def _handleRestException(e):
    # Handle all user-error exceptions from the REST layer
    cherrypy.response.status = e.code
    val = {'message': e.message, 'type': 'rest'}
    if e.extra is not None:
        val['extra'] = e.extra
    return val


def _handleAccessException(e):
    # Permission exceptions should throw a 401 or 403, depending
    # on whether the user is logged in or not
    if getCurrentUser() is None:
        cherrypy.response.status = 401
    else:
        cherrypy.response.status = 403
    val = {'message': e.message, 'type': 'access'}
    if e.extra is not None:
        val['extra'] = e.extra
    return val


def _handleGirderException(e):
    # Handle general Girder exceptions
    logger.exception('500 Error')
    cherrypy.response.status = 500
    val = {'message': e.message, 'type': 'girder'}
    if e.identifier is not None:
        val['identifier'] = e.identifier
    return val


def _handleValidationException(e):
    cherrypy.response.status = 400
    val = {'message': e.message, 'type': 'validation'}
    if e.field is not None:
        val['field'] = e.field
    return val


def _logRestRequest(resource, path, params):
    auditLogger.info('rest.request', extra={
        'details': {
            'method': cherrypy.request.method.upper(),
            'route': (getattr(resource, 'resourceName', resource.__class__.__name__),) + path,
            'params': params,
            'status': cherrypy.response.status or 200
        }
    })


def _mongoCursorToList(val):
    """
    If the specified value is a Mongo cursor, convert it to a list.
    Otherwise, just return the passed values.

    :param val: a value that might be a Mongo cursor.
    :returns: a list if val was a Mongo cursor, otherwise the original val.
    """
    # This needs to be before the callable check, as mongo cursors can
    # be callable.
    if isinstance(val, _MONGO_CURSOR_TYPES):
        if callable(getattr(val, 'count', None)):
            cherrypy.response.headers['Girder-Total-Count'] = val.count()
        val = list(val)
    return val


def endpoint(fun):
    """
    REST HTTP method endpoints should use this decorator. It converts the return
    value of the underlying method to the appropriate output format and
    sets the relevant response headers. It also handles RestExceptions,
    which are 400-level exceptions in the REST endpoints, AccessExceptions
    resulting from access denial, and also handles any unexpected errors
    using 500 status and including a useful traceback in those cases.

    If you want a streamed response, simply return a generator function
    from the inner method.
    """
    @six.wraps(fun)
    def endpointDecorator(self, *path, **params):
        _setCommonCORSHeaders()
        cherrypy.lib.caching.expires(0)
        cherrypy.request.girderRequestUid = str(uuid.uuid4())
        setResponseHeader('Girder-Request-Uid', cherrypy.request.girderRequestUid)

        try:
            val = fun(self, path, params)

            # If this is a partial response, we set the status appropriately
            if 'Content-Range' in cherrypy.response.headers:
                cherrypy.response.status = 206

            val = _mongoCursorToList(val)

            if callable(val):
                # If the endpoint returned anything callable (function,
                # lambda, functools.partial), we assume it's a generator
                # function for a streaming response.
                cherrypy.response.stream = True
                _logRestRequest(self, path, params)
                return val()

            if isinstance(val, cherrypy.lib.file_generator):
                # Don't do any post-processing of static files
                return val

            if isinstance(val, types.GeneratorType):
                val = list(val)

        except RestException as e:
            val = _handleRestException(e)
        except AccessException as e:
            val = _handleAccessException(e)
        except GirderException as e:
            val = _handleGirderException(e)
        except ValidationException as e:
            val = _handleValidationException(e)
        except cherrypy.HTTPRedirect:
            raise
        except Exception:
            # These are unexpected failures; send a 500 status
            logger.exception('500 Error')
            cherrypy.response.status = 500
<<<<<<< HEAD
            val = dict(type='internal')
=======
            val = dict(type='internal', uid=cherrypy.request.girderRequestUid)
>>>>>>> 292690e7

            if config.getConfig()['server']['mode'] == 'production':
                # Sanitize errors in production mode
                val['message'] = 'An unexpected error occurred on the server.'
            else:
                # Provide error details in non-production modes
                t, value, tb = sys.exc_info()
                val['message'] = '%s: %s' % (t.__name__, repr(value))
                val['trace'] = traceback.extract_tb(tb)

        resp = _createResponse(val)
        _logRestRequest(self, path, params)

        return resp
    return endpointDecorator


def ensureTokenScopes(token, scope):
    """
    Call this to validate a token scope for endpoints that require tokens
    other than a user authentication token. Raises an AccessException if the
    required scopes are not allowed by the given token.

    :param token: The token object used in the request.
    :type token: dict
    :param scope: The required scope or set of scopes.
    :type scope: `str or list of str`
    """
    tokenModel = Token()
    if tokenModel.hasScope(token, TokenScope.USER_AUTH):
        return

    if not tokenModel.hasScope(token, scope):
        setCurrentUser(None)
        if isinstance(scope, six.string_types):
            scope = (scope,)
        raise AccessException(
            'Invalid token scope.\n'
            'Required: %s.\n'
            'Allowed: %s' % (
                ' '.join(scope),
                '' if token is None else ' '.join(tokenModel.getAllowedScopes(token))))


def _setCommonCORSHeaders():
    """
    Set CORS headers that should be passed back with either a preflight OPTIONS
    or a simple CORS request. We set these headers anytime there is an Origin
    header present since browsers will simply ignore them if the request is not
    cross-origin.
    """
    origin = cherrypy.request.headers.get('origin')
    if not origin:
        # If there is no origin header, this is not a cross origin request
        return

    allowed = Setting().get(SettingKey.CORS_ALLOW_ORIGIN)

    if allowed:
        setResponseHeader('Access-Control-Allow-Credentials', 'true')
        setResponseHeader(
            'Access-Control-Expose-Headers', Setting().get(SettingKey.CORS_EXPOSE_HEADERS))

        allowedList = {o.strip() for o in allowed.split(',')}

        if origin in allowedList:
            setResponseHeader('Access-Control-Allow-Origin', origin)
        elif '*' in allowedList:
            setResponseHeader('Access-Control-Allow-Origin', '*')


class Resource(object):
    """
    All REST resources should inherit from this class, which provides utilities
    for adding resources/routes to the REST API.
    """
    exposed = True

    def __init__(self):
        self._routes = collections.defaultdict(
            lambda: collections.defaultdict(list))

    def _ensureInit(self):
        """
        Calls ``Resource.__init__`` if the subclass constructor did not already
        do so.

        In the past, Resource subclasses were not expected to call their
        superclass constructor.
        """
        if not hasattr(self, '_routes'):
            Resource.__init__(self)
            logprint.warning(
                'WARNING: Resource subclass "%s" did not call '
                '"Resource__init__()" from its constructor.' %
                self.__class__.__name__)

    def route(self, method, route, handler, nodoc=False, resource=None):
        """
        Define a route for your REST resource.

        :param method: The HTTP method, e.g. 'GET', 'POST', 'PUT', 'PATCH'
        :type method: str
        :param route: The route, as a list of path params relative to the
            resource root. Elements of this list starting with ':' are assumed
            to be wildcards.
        :type route: tuple[str]
        :param handler: The method to be called if the route and method are
            matched by a request. Wildcards in the route will be expanded and
            passed as kwargs with the same name as the wildcard identifier.
        :type handler: function
        :param nodoc: If your route intentionally provides no documentation,
            set this to True to disable the warning on startup.

        :type nodoc: bool
        :param resource: The name of the resource at the root of this route.
            The resource instance (self) can also be passed. This allows the
            mount path to be looked up. This allows a resource to be mounted at a
            prefix.
        """
        self._ensureInit()
        # Insertion sort to maintain routes in required order.
        nLengthRoutes = self._routes[method.lower()][len(route)]
        for i in range(len(nLengthRoutes)):
            if self._shouldInsertRoute(route, nLengthRoutes[i][0]):
                nLengthRoutes.insert(i, (route, handler))
                break
        else:
            nLengthRoutes.append((route, handler))

        # Now handle the api doc if the handler has any attached
        if resource is None and hasattr(self, 'resourceName'):
            resource = self.resourceName
        elif resource is None:
            resource = self

        if hasattr(handler, 'description'):
            if handler.description is not None:
                docs.addRouteDocs(
                    resource=resource, route=route, method=method,
                    info=handler.description.asDict(), handler=handler)
        elif not nodoc:
            routePath = '/'.join([resource] + list(route))
            logprint.warning(
                'WARNING: No description docs present for route %s %s' % (
                    method, routePath))

        # Warn if there is no access decorator on the handler function
        if not hasattr(handler, 'accessLevel'):
            routePath = '/'.join([resource] + list(route))
            logprint.warning(
                'WARNING: No access level specified for route %s %s' % (
                    method, routePath))

    def removeRoute(self, method, route, handler=None, resource=None):
        """
        Remove a route from the handler and documentation.

        .. deprecated :: 2.3.0

        :param method: The HTTP method, e.g. 'GET', 'POST', 'PUT'
        :type method: str
        :param route: The route, as a list of path params relative to the
                      resource root. Elements of this list starting with ':'
                      are assumed to be wildcards.
        :type route: tuple[str]
        :param handler: The method called for the route; this is necessary to
                        remove the documentation.
        :type handler: Function
        :param resource: the name of the resource at the root of this route.
        """
        self._ensureInit()

        nLengthRoutes = self._routes[method.lower()][len(route)]
        for i, (registeredRoute, registeredHandler) in enumerate(nLengthRoutes):
            if registeredRoute == route:
                handler = registeredHandler
                del nLengthRoutes[i]
                break

        # Remove the api doc
        if resource is None:
            resource = getattr(self, 'resourceName', handler.__module__.rsplit('.', 1)[-1])
        if getattr(handler, 'description', None) is not None:
            docs.removeRouteDocs(
                resource=resource, route=route, method=method,
                info=handler.description.asDict(), handler=handler)

    def getRouteHandler(self, method, route):
        """
        Get the handler method for a given method and route.

        :param method: The HTTP method, e.g. 'GET', 'POST', 'PUT'
        :type method: str
        :param route: The route, as a list of path params relative to the
                      resource root, exactly as it was passed to the ``route`` method.
        :type route: tuple[str]
        :returns: The handler method for the route.
        :rtype: Function
        :raises: `Exception`, when no route can be found.
        """
        for registeredRoute, registeredHandler in self._routes[method.lower()][len(route)]:
            if registeredRoute == route:
                return registeredHandler
        else:
            raise Exception('Could not find route "%s %s"' % (method.upper(), '/'.join(route)))

    def _shouldInsertRoute(self, a, b):
        """
        Return bool representing whether route a should go before b. Checks by
        comparing each token in order and making sure routes with literals in
        forward positions come before routes with wildcards in those positions.
        """
        for i in range(len(a)):
            if a[i][0] != ':' and b[i][0] == ':':
                return True
        return False

    def handleRoute(self, method, path, params):
        """
        Match the requested path to its corresponding route, and calls the
        handler for that route with the appropriate kwargs. If no route
        matches the path requested, throws a RestException.

        This method fires two events for each request if a matching route is
        found. The names of these events are derived from the route matched by
        the request. As an example, if the user calls GET /api/v1/item/123,
        the following two events would be fired:

            ``rest.get.item/:id.before``

        would be fired prior to calling the default API function, and

            ``rest.get.item/:id.after``

        would be fired after the route handler returns. The query params are
        passed in the info of the before and after event handlers as
        event.info['params'], and the matched route tokens are passed in
        as dict items of event.info, so in the previous example event.info would
        also contain an 'id' key with the value of 123. For endpoints with empty
        sub-routes, the trailing slash is omitted from the event name, e.g.:

            ``rest.post.group.before``

        .. note:: You will normally not need to call this method directly, as it
           is called by the internals of this class during the routing process.

        :param method: The HTTP method of the current request.
        :type method: str
        :param path: The path params of the request.
        :type path: tuple[str]
        """
        method = method.lower()

        route, handler, kwargs = self._matchRoute(method, path)

        cherrypy.request.requiredScopes = getattr(
            handler, 'requiredScopes', None) or TokenScope.USER_AUTH

        if getattr(handler, 'cookieAuth', False):
            setattr(cherrypy.request, 'girderAllowCookie', True)

        kwargs['params'] = params
        # Add before call for the API method. Listeners can return
        # their own responses by calling preventDefault() and
        # adding a response on the event.

        if hasattr(self, 'resourceName'):
            resource = self.resourceName
        else:
            resource = handler.__module__.rsplit('.', 1)[-1]

        routeStr = '/'.join((resource, '/'.join(route))).rstrip('/')
        eventPrefix = '.'.join(('rest', method, routeStr))

        event = events.trigger('.'.join((eventPrefix, 'before')),
                               kwargs, pre=self._defaultAccess)
        if event.defaultPrevented and len(event.responses) > 0:
            val = event.responses[0]
        else:
            self._defaultAccess(handler)
            val = handler(**kwargs)

        # Fire the after-call event that has a chance to augment the
        # return value of the API method that was called. You can
        # reassign the return value completely by adding a response to
        # the event and calling preventDefault() on it.
        kwargs['returnVal'] = val
        event = events.trigger('.'.join((eventPrefix, 'after')), kwargs)
        if event.defaultPrevented and len(event.responses) > 0:
            val = event.responses[0]

        return val

    def _matchRoute(self, method, path):
        """
        Helper function that attempts to match the requested ``method`` and ``path`` with a
        registered route specification.

        :param method: The requested HTTP method, in lowercase.
        :type method: str
        :param path: The requested path.
        :type path: tuple[str]
        :returns: A tuple of ``(route, handler, wildcards)``, where ``route`` is the registered
                  `list` of route components, ``handler`` is the route handler `function`, and
                  ``wildcards`` is a `dict` of kwargs that should be passed to the underlying
                  handler, based on the wildcard tokens of the route.
        :raises: `GirderException`, when no routes are defined on this resource.
        :raises: `RestException`, when no route can be matched.
        """
        if not self._routes:
            raise GirderException('No routes defined for resource')

        for route, handler in self._routes[method][len(path)]:
            wildcards = {}
            for routeComponent, pathComponent in six.moves.zip(route, path):
                if routeComponent[0] == ':':  # Wildcard token
                    wildcards[routeComponent[1:]] = pathComponent
                elif routeComponent != pathComponent:  # Exact match token
                    break
            else:
                return route, handler, wildcards

        raise RestException('No matching route for "%s %s"' % (method.upper(), '/'.join(path)))

    def requireParams(self, required, provided=None):
        """
        This method has two modes. In the first mode, this takes two
        parameters, the first being a required parameter or list of
        them, and the second the dictionary of parameters that were
        passed. If the required parameter does not appear in the
        passed parameters, a ValidationException is raised.

        The second mode of operation takes only a single
        parameter, which is a dict mapping required parameter names
        to passed in values for those params. If the value is ``None``,
        a ValidationException is raised. This mode works well in conjunction
        with the ``autoDescribeRoute`` decorator, where the parameters are
        not all contained in a single dictionary.

        :param required: An iterable of required params, or if just one is
            required, you can simply pass it as a string.
        :type required: `list, tuple, or str`
        :param provided: The list of provided parameters.
        :type provided: dict
        """
        if provided is None and isinstance(required, dict):
            for name, val in six.viewitems(required):
                if val is None:
                    raise RestException('Parameter "%s" is required.' % name)
        else:
            if isinstance(required, six.string_types):
                required = (required,)

            for param in required:
                if provided is None or param not in provided:
                    raise RestException('Parameter "%s" is required.' % param)

    def boolParam(self, key, params, default=None):
        """
        Coerce a parameter value from a str to a bool.

        :param key: The parameter key to test.
        :type key: str
        :param params: The request parameters.
        :type params: dict
        :param default: The default value if no key is passed.
        :type default: bool or None
        """
        if key not in params:
            return default

        return toBool(params[key])

    def requireAdmin(self, user, message=None):
        """
        Calling this on a user will ensure that they have admin rights.
        If not, raises an AccessException.

        :param user: The user to check admin flag on.
        :type user: dict.
        :param message: The exception message.
        :type message: str or None
        :raises AccessException: If the user is not an administrator.
        """
        return requireAdmin(user, message)

    def setRawResponse(self, *args, **kwargs):
        """
        Bound alias for ``girder.api.rest.setRawResponse``.
        """
        return setRawResponse(*args, **kwargs)

    def getPagingParameters(self, params, defaultSortField=None, defaultSortDir=SortDir.ASCENDING):
        """
        Pass the URL parameters into this function if the request is for a
        list of resources that should be paginated. It will return a tuple of
        the form (limit, offset, sort) whose values should be passed directly
        into the model methods that are finding the resources. If the client
        did not pass the parameters, this always uses the same defaults of
        limit=20000, offset=0, sort='name', sortdir=SortDir.ASCENDING=1.

        :param params: The URL query parameters.
        :type params: dict
        :param defaultSortField: If the client did not pass a 'sort' parameter,
            set this to choose a default sort field. If None, the results will
            be returned unsorted.
        :type defaultSortField: str or None
        :param defaultSortDir: Sort direction.
        :type defaultSortDir: girder.constants.SortDir
        """
        try:
            offset = int(params.get('offset', 0))
            limit = int(params.get('limit', 50))
            sortdir = int(params.get('sortdir', defaultSortDir))
        except ValueError:
            raise RestException('Invalid value for offset, limit, or sortdir parameter.')
        if sortdir not in [SortDir.ASCENDING, SortDir.DESCENDING]:
            raise RestException('Invalid value for sortdir parameter.')

        if 'sort' in params:
            sort = [(params['sort'].strip(), sortdir)]
        elif isinstance(defaultSortField, six.string_types):
            sort = [(defaultSortField, sortdir)]
        else:
            sort = None

        return limit, offset, sort

    def ensureTokenScopes(self, scope):
        """
        Ensure that the token passed to this request is authorized for the
        designated scope or set of scopes. Raises an AccessException if not.

        :param scope: A scope or set of scopes that is required.
        :type scope: `str or list of str`
        """
        ensureTokenScopes(getCurrentToken(), scope)

    def getBodyJson(self):
        """
        Bound wrapper for :func:`girder.api.rest.getBodyJson`.
        """
        return getBodyJson()

    def getParamJson(self, name, params, default=None):
        """
        Bound wrapper for :func:`girder.api.rest.getParamJson`.
        """
        return getParamJson(name, params, default)

    def getCurrentToken(self):
        """
        Returns the current valid token object that was passed via the token
        header or parameter, or None if no valid token was passed.
        """
        return getCurrentToken()

    def getCurrentUser(self, returnToken=False):
        """
        Returns the currently authenticated user based on the token header or
        parameter.

        :param returnToken: Whether we should return a tuple that also contains
                            the token.
        :type returnToken: bool
        :returns: The user document from the database, or None if the user
                  is not logged in or the token is invalid or expired.
                  If returnToken=True, returns a tuple of (user, token).
        """
        return getCurrentUser(returnToken)

    def sendAuthTokenCookie(self, user=None, scope=None, token=None, days=None):
        """
        Helper method to send the authentication cookie
        """
        if days is None:
            days = float(Setting().get(SettingKey.COOKIE_LIFETIME))

        if token is None:
            token = Token().createToken(user, days=days, scope=scope)

        cookie = cherrypy.response.cookie
        cookie['girderToken'] = str(token['_id'])
        cookie['girderToken']['path'] = '/'
        cookie['girderToken']['expires'] = int(days * 3600 * 24)

        if Setting().get(SettingKey.SECURE_COOKIE):
            cookie['girderToken']['secure'] = True

        return token

    def deleteAuthTokenCookie(self):
        """
        Helper method to kill the authentication cookie
        """
        cookie = cherrypy.response.cookie
        cookie['girderToken'] = ''
        cookie['girderToken']['path'] = '/'
        cookie['girderToken']['expires'] = 0

    # This is NOT wrapped in an endpoint decorator; we don't want that behavior
    def OPTIONS(self, *path, **param):
        _setCommonCORSHeaders()
        cherrypy.lib.caching.expires(0)

        allowHeaders = Setting().get(SettingKey.CORS_ALLOW_HEADERS)
        allowMethods = Setting().get(SettingKey.CORS_ALLOW_METHODS)\
            or 'GET, POST, PUT, HEAD, DELETE'

        setResponseHeader('Access-Control-Allow-Methods', allowMethods)
        setResponseHeader('Access-Control-Allow-Headers', allowHeaders)

    @endpoint
    def DELETE(self, path, params):
        # DELETE bodies are optional.  Assume if we have a content-length, then
        # there is a body that should be processed.
        if 'Content-Length' in cherrypy.request.headers:
            cherrypy.request.body.process()
            params.update(cherrypy.request.params)
        return self.handleRoute('DELETE', path, params)

    @endpoint
    def GET(self, path, params):
        return self.handleRoute('GET', path, params)

    @endpoint
    def POST(self, path, params):
        method = 'POST'
        # When using a POST request, the method can be overridden and really be
        # something else.  There seem to be three different 'standards' on how
        # to do this (see http://fandry.blogspot.com/2012/03/
        # x-http-header-method-override-and-rest.html).  We might as well
        # support all three.
        for key in ('X-HTTP-Method-Override', 'X-HTTP-Method',
                    'X-Method-Override'):
            if key in cherrypy.request.headers:
                method = cherrypy.request.headers[key]
        return self.handleRoute(method, path, params)

    @endpoint
    def PUT(self, path, params):
        return self.handleRoute('PUT', path, params)

    @endpoint
    def PATCH(self, path, params):
        return self.handleRoute('PATCH', path, params)

    @staticmethod
    def _defaultAccess(handler, **kwargs):
        """
        This is the pre-event handler callback for the events that are triggered
        before default handling of a REST request. Since such an event handler
        could accidentally circumvent the access level of the default handler,
        we enforce that handlers of these event types must also specify their
        own access level, or else default to the strictest level (admin) just
        like the core route handlers. This allows plugins to potentially
        override the default level, but makes sure they don't accidentally lower
        the access level for a given route.
        """
        if not hasattr(handler, 'accessLevel'):
            requireAdmin(getCurrentUser())


# An instance of Resource that can be shared by boundHandlers for efficiency
_sharedContext = Resource()


@optionalArgumentDecorator
def boundHandler(fun, ctx=None):
    """
    This decorator allows unbound functions to be conveniently added as route
    handlers to existing :py:class:`girder.api.rest.Resource` instances.
    With no arguments, this uses a shared, generic ``Resource`` instance as the
    context. If you need a specific instance, pass that as the ``ctx`` arg, for
    instance if you need to reference the resource name or any other properties
    specific to a Resource subclass.

    Plugins that add new routes to existing API resources are encouraged to use
    this to gain access to bound convenience methods like ``self.getCurrentUser``, etc.

    :param fun: A REST endpoint.
    :type fun: callable
    :param ctx: A Resource instance, to be bound to ``fun``.
    :type ctx: Resource or None
    """
    if ctx is None:
        ctx = _sharedContext
    elif not isinstance(ctx, Resource):
        raise Exception('ctx in boundhandler must be an instance of Resource.')

    @six.wraps(fun)
    def wrapped(*args, **kwargs):
        return fun(ctx, *args, **kwargs)

    return wrapped


class Prefix(object):
    """
    Utility class used to provide api prefixes.
    """
    exposed = True<|MERGE_RESOLUTION|>--- conflicted
+++ resolved
@@ -649,11 +649,7 @@
             # These are unexpected failures; send a 500 status
             logger.exception('500 Error')
             cherrypy.response.status = 500
-<<<<<<< HEAD
-            val = dict(type='internal')
-=======
             val = dict(type='internal', uid=cherrypy.request.girderRequestUid)
->>>>>>> 292690e7
 
             if config.getConfig()['server']['mode'] == 'production':
                 # Sanitize errors in production mode
