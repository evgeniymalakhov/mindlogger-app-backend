# -*- coding: utf-8 -*-
from ..describe import Description, autoDescribeRoute
from ..rest import Resource, filtermodel, setResponseHeader, setContentDisposition
from girder.api import access
from girder.constants import AccessType, TokenScope
from girder.exceptions import RestException
from girder.models.folder import Folder as FolderModel
from girder.utility import ziputil
from girder.utility.model_importer import ModelImporter
from girder.utility.progress import ProgressContext


class Folder(Resource):
    """API Endpoint for folders."""

    def __init__(self):
        super(Folder, self).__init__()
        self.resourceName = 'folder'
        self._model = FolderModel()
        self.route('DELETE', (':id',), self.deleteFolder)
        self.route('DELETE', (':id', 'contents'), self.deleteContents)
        self.route('GET', (), self.find)
        self.route('GET', (':id',), self.getFolder)
        self.route('GET', (':id', 'details'), self.getFolderDetails)
        self.route('GET', (':id', 'access'), self.getFolderAccess)
        self.route('GET', (':id', 'download'), self.downloadFolder)
        self.route('GET', (':id', 'rootpath'), self.rootpath)
        self.route('POST', (), self.createFolder)
        self.route('PUT', (':id',), self.updateFolder)
        self.route('PUT', (':id', 'access'), self.updateFolderAccess)
        self.route('POST', (':id', 'copy'), self.copyFolder)
        self.route('PUT', (':id', 'metadata'), self.setMetadata)
        self.route('DELETE', (':id', 'metadata'), self.deleteMetadata)

    @access.public(scope=TokenScope.DATA_READ)
    @filtermodel(model=FolderModel)
    @autoDescribeRoute(
        Description('Search for folders by certain properties.')
        .notes('You must pass either a "folderId" or "text" field '
               'to specify how you are searching for folders.  '
               'If you omit one of these parameters the request will fail and respond : '
               '"Invalid search mode."')
        .responseClass('Folder', array=True)
        .param('parentType', "Type of the folder's parent", required=False,
               enum=['folder', 'user', 'collection'])
        .param('parentId', "The ID of the folder's parent.", required=False)
        .param('text', 'Pass to perform a text search.', required=False)
        .param('name', 'Pass to lookup a folder by exact name match. Must '
               'pass parentType and parentId as well when using this.', required=False)
        .pagingParams(defaultSort='lowerName')
        .errorResponse()
        .errorResponse('Read access was denied on the parent resource.', 403)
    )
    def find(self, parentType, parentId, text, name, limit, offset, sort):
        """
        Get a list of folders with given search parameters. Currently accepted
        search modes are:

        1. Searching by parentId and parentType, with optional additional
           filtering by the name field (exact match) or using full text search
           within a single parent folder. Pass a "name" parameter or "text"
           parameter to invoke these additional filters.
        2. Searching with full text search across all folders in the system.
           Simply pass a "text" parameter for this mode.
        """
        user = self.getCurrentUser()

        if parentType and parentId:
            parent = ModelImporter.model(parentType).load(
                parentId, user=user, level=AccessType.READ, exc=True)

            filters = {}
            if text:
                filters['$text'] = {
                    '$search': text
                }
            if name:
                filters['name'] = name

            return self._model.childFolders(
                parentType=parentType, parent=parent, user=user,
                offset=offset, limit=limit, sort=sort, filters=filters)
        elif text:
            return self._model.textSearch(
                text, user=user, limit=limit, offset=offset, sort=sort)
        else:
            raise RestException('Invalid search mode.')

    @access.public(scope=TokenScope.DATA_READ)
    @autoDescribeRoute(
        Description('Get detailed information about a folder.')
        .modelParam('id', model=FolderModel, level=AccessType.READ)
        .errorResponse()
        .errorResponse('Read access was denied on the folder.', 403)
    )
    def getFolderDetails(self, folder):
        return {
            'nItems': self._model.countItems(folder),
            'nFolders': self._model.countFolders(
                folder, user=self.getCurrentUser(), level=AccessType.READ)
        }

    @access.public(scope=TokenScope.DATA_READ, cookie=True)
    @autoDescribeRoute(
        Description('Download an entire folder as a zip archive.')
        .modelParam('id', model=FolderModel, level=AccessType.READ)
        .jsonParam('mimeFilter', 'JSON list of MIME types to include.', required=False,
                   requireArray=True)
        .produces('application/zip')
        .errorResponse('ID was invalid.')
        .errorResponse('Read access was denied for the folder.', 403)
    )
    def downloadFolder(self, folder, mimeFilter):
        """
        Returns a generator function that will be used to stream out a zip
        file containing this folder's contents, filtered by permissions.
        """
        setResponseHeader('Content-Type', 'application/zip')
        setContentDisposition(folder['name'] + '.zip')
        user = self.getCurrentUser()

        def stream():
            zip = ziputil.ZipGenerator(folder['name'])
            for (path, file) in self._model.fileList(
                    folder, user=user, subpath=False, mimeFilter=mimeFilter):
                for data in zip.addFile(file, path):
                    yield data
            yield zip.footer()
        return stream

    @access.user(scope=TokenScope.DATA_WRITE)
    @filtermodel(model=FolderModel)
    @autoDescribeRoute(
        Description('Update a folder or move it into a new parent.')
        .responseClass('Folder')
        .modelParam('id', model=FolderModel, level=AccessType.WRITE)
        .param('name', 'Name of the folder.', required=False, strip=True)
        .param('description', 'Description for the folder.', required=False, strip=True)
        .param('parentType', "Type of the folder's parent", required=False,
               enum=['folder', 'user', 'collection'], strip=True)
        .param('parentId', 'Parent ID for the new parent of this folder.', required=False)
        .jsonParam('metadata', 'A JSON object containing the metadata keys to add',
                   paramType='form', requireObject=True, required=False)
        .errorResponse('ID was invalid.')
        .errorResponse('Write access was denied for the folder or its new parent object.', 403)
    )
    def updateFolder(self, folder, name, description, parentType, parentId, metadata):
        user = self.getCurrentUser()
        if name is not None:
            folder['name'] = name
        if description is not None:
            folder['description'] = description

        folder = self._model.updateFolder(folder)
        if metadata:
            folder = self._model.setMetadata(folder, metadata)

        if parentType and parentId:
            parent = ModelImporter.model(parentType).load(
                parentId, level=AccessType.WRITE, user=user, exc=True)
            if (parentType, parent['_id']) != (folder['parentCollection'], folder['parentId']):
                folder = self._model.move(folder, parent, parentType)

        return folder

    @access.user(scope=TokenScope.DATA_OWN)
    @filtermodel(model=FolderModel, addFields={'access'})
    @autoDescribeRoute(
        Description('Update the access control list for a folder.')
        .modelParam('id', model=FolderModel, level=AccessType.ADMIN)
        .jsonParam('access', 'The JSON-encoded access control list.', requireObject=True)
        .jsonParam('publicFlags', 'JSON list of public access flags.', requireArray=True,
                   required=False)
        .param('public', 'Whether the folder should be publicly visible.',
               dataType='boolean', required=False)
        .param('recurse', 'Whether the policies should be applied to all '
               'subfolders under this folder as well.', dataType='boolean',
               default=False, required=False)
        .param('progress', 'If recurse is set to True, this controls whether '
               'progress notifications will be sent.', dataType='boolean',
               default=False, required=False)
        .errorResponse('ID was invalid.')
        .errorResponse('Admin access was denied for the folder.', 403)
    )
    def updateFolderAccess(self, folder, access, publicFlags, public, recurse, progress):
        user = self.getCurrentUser()
        progress = progress and recurse  # Only enable progress in recursive case
        with ProgressContext(progress, user=user, title='Updating permissions',
                             message='Calculating progress...') as ctx:
            if progress:
                ctx.update(total=self._model.subtreeCount(
                    folder, includeItems=False, user=user, level=AccessType.ADMIN))
            return self._model.setAccessList(
                folder, access, save=True, recurse=recurse, user=user,
                progress=ctx, setPublic=public, publicFlags=publicFlags)

    @access.user(scope=TokenScope.DATA_WRITE)
    @filtermodel(model=FolderModel)
    @autoDescribeRoute(
        Description('Create a new folder.')
        .responseClass('Folder')
        .param('parentType', "Type of the folder's parent", required=False,
               enum=['folder', 'user', 'collection'], default='folder')
        .param('parentId', "The ID of the folder's parent.")
        .param('name', 'Name of the folder.', strip=True)
        .param('description', 'Description for the folder.', required=False,
               default='', strip=True)
        .param('reuseExisting', 'Return existing folder if it exists rather than '
               'creating a new one.', required=False,
               dataType='boolean', default=False)
        .param('public', 'Whether the folder should be publicly visible. By '
               'default, inherits the value from parent folder, or in the '
               'case of user or collection parentType, defaults to False.',
               required=False, dataType='boolean')
        .jsonParam('metadata', 'A JSON object containing the metadata keys to add',
                   paramType='form', requireObject=True, required=False)
        .errorResponse()
        .errorResponse('Write access was denied on the parent', 403)
    )
    def createFolder(self, public, parentType, parentId, name, description,
                     reuseExisting, metadata):
        user = self.getCurrentUser()
<<<<<<< HEAD
        parent = self.model(parentType).load(
            id=parentId, user=user,
            level=AccessType.READ if (
                parentType=='collection'
            ) else AccessType.WRITE,
            exc=True
        )
=======
        parent = ModelImporter.model(parentType).load(
            id=parentId, user=user, level=AccessType.WRITE, exc=True)
>>>>>>> 292690e7

        newFolder = self._model.createFolder(
            parent=parent, name=name, parentType=parentType, creator=user,
            description=description, public=public, reuseExisting=reuseExisting)
        if metadata:
            newFolder = self._model.setMetadata(newFolder, metadata)
        return newFolder

    @access.public(scope=TokenScope.DATA_READ)
    @filtermodel(model=FolderModel)
    @autoDescribeRoute(
        Description('Get a folder by ID.')
        .responseClass('Folder')
        .modelParam('id', model=FolderModel, level=AccessType.READ)
        .errorResponse('ID was invalid.')
        .errorResponse('Read access was denied for the folder.', 403)
    )
    def getFolder(self, folder):
        return folder

    @access.user(scope=TokenScope.DATA_OWN)
    @autoDescribeRoute(
        Description('Get the access control list for a folder.')
        .responseClass('Folder')
        .modelParam('id', model=FolderModel, level=AccessType.ADMIN)
        .errorResponse('ID was invalid.')
        .errorResponse('Admin access was denied for the folder.', 403)
    )
    def getFolderAccess(self, folder):
        return self._model.getFullAccessList(folder)

    @access.user(scope=TokenScope.DATA_OWN)
    @autoDescribeRoute(
        Description('Delete a folder by ID.')
        .modelParam('id', model=FolderModel, level=AccessType.ADMIN)
        .param('progress', 'Whether to record progress on this task.',
               required=False, dataType='boolean', default=False)
        .errorResponse('ID was invalid.')
        .errorResponse('Admin access was denied for the folder.', 403)
    )
    def deleteFolder(self, folder, progress):
        with ProgressContext(progress, user=self.getCurrentUser(),
                             title='Deleting folder %s' % folder['name'],
                             message='Calculating folder size...') as ctx:
            # Don't do the subtree count if we weren't asked for progress
            if progress:
                ctx.update(total=self._model.subtreeCount(folder))
            self._model.remove(folder, progress=ctx)
        return {'message': 'Deleted folder %s.' % folder['name']}

    @access.user(scope=TokenScope.DATA_WRITE)
    @filtermodel(model=FolderModel)
    @autoDescribeRoute(
        Description('Set metadata fields on an folder.')
        .responseClass('Folder')
        .notes('Set metadata fields to null in order to delete them.')
        .modelParam('id', model=FolderModel, level=AccessType.WRITE)
        .jsonParam('metadata', 'A JSON object containing the metadata keys to add',
                   paramType='body', requireObject=True)
        .param('allowNull', 'Whether "null" is allowed as a metadata value.', required=False,
               dataType='boolean', default=False)
        .errorResponse(('ID was invalid.',
                        'Invalid JSON passed in request body.',
                        'Metadata key name was invalid.'))
        .errorResponse('Write access was denied for the folder.', 403)
    )
    def setMetadata(self, folder, metadata, allowNull):
        return self._model.setMetadata(folder, metadata, allowNull=allowNull)

    @access.user(scope=TokenScope.DATA_WRITE)
    @filtermodel(model=FolderModel)
    @autoDescribeRoute(
        Description('Copy a folder.')
        .responseClass('Folder')
        .modelParam('id', 'The ID of the original folder.', model=FolderModel,
                    level=AccessType.READ)
        .param('parentType', "Type of the new folder's parent", required=False,
               enum=['folder', 'user', 'collection'])
        .param('parentId', 'The ID of the parent document.', required=False)
        .param('name', 'Name for the new folder.', required=False)
        .param('description', "Description for the new folder.", required=False)
        .param('public', "Whether the folder should be publicly visible. By "
               "default, inherits the value from parent folder, or in the case "
               "of user or collection parentType, defaults to False. If "
               "'original', use the value of the original folder.",
               required=False, enum=['true', 'false', 'original'])
        .param('progress', 'Whether to record progress on this task.',
               required=False, dataType='boolean', default=False)
        .errorResponse(('A parameter was invalid.',
                        'ID was invalid.'))
        .errorResponse('Read access was denied on the original folder.\n\n'
                       'Write access was denied on the parent.', 403)
    )
    def copyFolder(self, folder, parentType, parentId, name, description, public, progress):
        user = self.getCurrentUser()
        parentType = parentType or folder['parentCollection']
        if parentId:
            parent = ModelImporter.model(parentType).load(
                id=parentId, user=user, level=AccessType.WRITE, exc=True)
        else:
            parent = None

        with ProgressContext(progress, user=self.getCurrentUser(),
                             title='Copying folder %s' % folder['name'],
                             message='Calculating folder size...') as ctx:
            # Don't do the subtree count if we weren't asked for progress
            if progress:
                ctx.update(total=self._model.subtreeCount(folder))
            return self._model.copyFolder(
                folder, creator=user, name=name, parentType=parentType,
                parent=parent, description=description, public=public, progress=ctx)

    @access.user(scope=TokenScope.DATA_WRITE)
    @autoDescribeRoute(
        Description('Remove all contents from a folder.')
        .notes('Cleans out all the items and subfolders from under a folder, '
               'but does not remove the folder itself.')
        .modelParam('id', 'The ID of the folder to clean.', model=FolderModel,
                    level=AccessType.WRITE)
        .param('progress', 'Whether to record progress on this task.',
               required=False, dataType='boolean', default=False)
        .errorResponse('ID was invalid.')
        .errorResponse('Write access was denied on the folder.', 403)
    )
    def deleteContents(self, folder, progress):
        with ProgressContext(progress, user=self.getCurrentUser(),
                             title='Clearing folder %s' % folder['name'],
                             message='Calculating folder size...') as ctx:
            # Don't do the subtree count if we weren't asked for progress
            if progress:
                ctx.update(total=self._model.subtreeCount(folder) - 1)
            self._model.clean(folder, progress=ctx)
        return {'message': 'Cleaned folder %s.' % folder['name']}

    @access.user(scope=TokenScope.DATA_WRITE)
    @filtermodel(FolderModel)
    @autoDescribeRoute(
        Description('Delete metadata fields on a folder.')
        .responseClass('Folder')
        .modelParam('id', model=FolderModel, level=AccessType.WRITE)
        .jsonParam(
            'fields', 'A JSON list containing the metadata fields to delete',
            paramType='body', schema={
                'type': 'array',
                'items': {
                    'type': 'string'
                }
            }
        )
        .errorResponse(('ID was invalid.',
                        'Invalid JSON passed in request body.',
                        'Metadata key name was invalid.'))
        .errorResponse('Write access was denied for the folder.', 403)
    )
    def deleteMetadata(self, folder, fields):
        return self._model.deleteMetadata(folder, fields)

    @access.public(scope=TokenScope.DATA_READ)
    @autoDescribeRoute(
        Description('Get the path to the root of the folder\'s hierarchy.')
        .modelParam('id', model=FolderModel, level=AccessType.READ)
        .errorResponse('ID was invalid.')
        .errorResponse('Read access was denied for the folder.', 403)
    )
    def rootpath(self, folder, params):
        return self._model.parentsToRoot(folder, user=self.getCurrentUser())<|MERGE_RESOLUTION|>--- conflicted
+++ resolved
@@ -220,18 +220,8 @@
     def createFolder(self, public, parentType, parentId, name, description,
                      reuseExisting, metadata):
         user = self.getCurrentUser()
-<<<<<<< HEAD
-        parent = self.model(parentType).load(
-            id=parentId, user=user,
-            level=AccessType.READ if (
-                parentType=='collection'
-            ) else AccessType.WRITE,
-            exc=True
-        )
-=======
         parent = ModelImporter.model(parentType).load(
             id=parentId, user=user, level=AccessType.WRITE, exc=True)
->>>>>>> 292690e7
 
         newFolder = self._model.createFolder(
             parent=parent, name=name, parentType=parentType, creator=user,
