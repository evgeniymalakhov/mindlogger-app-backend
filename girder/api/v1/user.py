# -*- coding: utf-8 -*-
import base64
import cherrypy
import datetime
import itertools

from ..describe import Description, autoDescribeRoute
from girder.api import access
from girder.api.rest import Resource, filtermodel, setCurrentUser
<<<<<<< HEAD
from girder.constants import AccessType, SettingKey, TokenScope, USER_ROLES
=======
from girder.constants import AccessType, TokenScope
>>>>>>> 326d89f3
from girder.exceptions import RestException, AccessException
from girder.models.applet import Applet as AppletModel
from girder.models.collection import Collection as CollectionModel
from girder.models.folder import Folder as FolderModel
from girder.models.password import Password
from girder.models.setting import Setting
from girder.models.token import Token
from girder.models.user import User as UserModel
<<<<<<< HEAD
from girder.utility import jsonld_expander, mail_utils
=======
from girder.settings import SettingKey
from girder.utility import mail_utils
>>>>>>> 326d89f3


class User(Resource):
    """API Endpoint for users in the system."""

    def __init__(self):
        super(User, self).__init__()
        self.resourceName = 'user'
        self._model = UserModel()

        self.route('DELETE', ('authentication',), self.logout)
        self.route('DELETE', (':id',), self.deleteUser)
        self.route('GET', (), self.find)
        self.route('GET', ('me',), self.getMe)
        self.route('GET', ('authentication',), self.login)
        self.route('GET', (':id',), self.getUser)
        self.route('GET', (':id', 'access'), self.getUserAccess)
        self.route('PUT', (':id', 'access'), self.updateUserAccess)
        self.route('GET', (':id', 'applets'), self.getUserApplets)
        self.route('GET', (':id', 'details'), self.getUserDetails)
        self.route('GET', ('details',), self.getUsersDetails)
        self.route('POST', (), self.createUser)
        self.route('PUT', (':id',), self.updateUser)
        self.route('PUT', ('password',), self.changePassword)
        self.route('PUT', (':id', 'password'), self.changeUserPassword)
        self.route('GET', ('password', 'temporary', ':id'),
                   self.checkTemporaryPassword)
        self.route('PUT', ('password', 'temporary'),
                   self.generateTemporaryPassword)
        self.route('POST', (':id', 'otp'), self.initializeOtp)
        self.route('PUT', (':id', 'otp'), self.finalizeOtp)
        self.route('DELETE', (':id', 'otp'), self.removeOtp)
        self.route('PUT', (':id', 'verification'), self.verifyEmail)
        self.route('POST', ('verification',), self.sendVerificationEmail)

    @access.user
    @filtermodel(model=UserModel)
    @autoDescribeRoute(
        Description('List or search for users.')
        .responseClass('User', array=True)
        .param('text', "Pass this to perform a full text search for items.", required=False)
        .pagingParams(defaultSort='lastName')
    )
    def find(self, text, limit, offset, sort):
        return list(self._model.search(
            text=text, user=self.getCurrentUser(), offset=offset, limit=limit, sort=sort))

    @access.public(scope=TokenScope.USER_INFO_READ)
    @filtermodel(model=UserModel)
    @autoDescribeRoute(
        Description('Get a user by ID.')
        .responseClass('User')
        .modelParam('id', model=UserModel, level=AccessType.READ)
        .errorResponse('ID was invalid.')
        .errorResponse('You do not have permission to see this user.', 403)
    )
    def getUser(self, user):
        return user

    @access.user(scope=TokenScope.USER_INFO_READ)
    @autoDescribeRoute(
        Description('Get the access control list for a user.')
        .responseClass('User')
        .modelParam('id', model=UserModel, level=AccessType.READ)
        .errorResponse('ID was invalid.')
        .errorResponse('You do not have permission to see this user.', 403)
    )
    def getUserAccess(self, user):
        return self._model.getFullAccessList(user)

    @access.user(scope=TokenScope.DATA_OWN)
    @filtermodel(model=UserModel, addFields={'access'})
    @autoDescribeRoute(
        Description('Update the access control list for a user.')
        .modelParam('id', model=UserModel, level=AccessType.WRITE)
        .jsonParam(
            'access',
            'The JSON-encoded access control list.',
            requireObject=True
        )
        .errorResponse('ID was invalid.')
        .errorResponse('Admin access was denied for the user.', 403)
    )
    def updateUserAccess(self, user, access):
        return self._model.setAccessList(
            user,
            access,
            save=True
        )

    @access.public(scope=TokenScope.DATA_READ)
    @autoDescribeRoute(
        Description('Get all applets for a user by that user\'s ID and role.')
        .modelParam('id', model=UserModel, level=AccessType.READ)
        .param(
            'role',
            'One of ' + str(USER_ROLES),
            required=False,
            default='user'
        )
        .errorResponse('ID was invalid.')
        .errorResponse(
            'You do not have permission to see any of this user\'s applets.',
            403
        )
    )
    def getUserApplets(self, user, role):
        role = role.lower()
        if role not in USER_ROLES:
            raise RestException(
                'Invalid user role.',
                'role'
            )
        reviewer = self.getCurrentUser()
        applets = []
        # New schema
        assignments = [
            *list(itertools.chain.from_iterable([
                [
                    folder for folder in FolderModel().childFolders(
                        parentType='collection',
                        parent=collection,
                        user=reviewer
                    )
                ] for collection in CollectionModel().find(
                    {'name': 'Assignments'}
                )
            ])),
            *list(itertools.chain.from_iterable([
                [
                    folder for folder in FolderModel().find(
                        {
                            'parentId': reviewer['_id'],
                            'baseParentType': 'user',
                            'name': 'Assignments'
                        }
                    )
                ]
            ]))
        ]
        for assignment in assignments:
            if 'meta' in assignment and 'members' in assignment[
                'meta'
            ] and assignment['meta']['members'] is not None:
                for assignedUser in assignment['meta']['members']:
                    if 'roles' in assignedUser and bool(len(list(set(
                        assignedUser['roles']
                    ).intersection(
                        list(assignedUser['roles'])
                    )))) and '@id' in assignedUser:
                        if ('_id' in user) and str(user['_id']) in [
                            userId['meta']['user'][
                                '@id'
                            ] for userId in FolderModel().childFolders(
                                parentType='folder',
                                parent=FolderModel().load(
                                    assignedUser['@id'],
                                    level=AccessType.NONE,
                                    user=reviewer,
                                    force=True
                                ),
                                user=reviewer,
                                force=True
                            ) if (
                                'lowerName' in userId
                            ) and (
                                userId['lowerName']=='userid'
                            ) and (
                                'meta' in userId
                            ) and (
                                'user' in userId['meta']
                            ) and (
                                '@id' in userId['meta']['user']
                            )
                        ]:
                            if 'applet' in assignment[
                                'meta'
                            ] and '@id' in assignment['meta']['applet']:
                                try:
                                    applets.append(
                                        AppletModel().load(
                                            assignment['meta']['applet']['@id'],
                                            AccessType.READ,
                                            reviewer
                                        )
                                    )
                                except:
                                    pass
        return(
            [
                jsonld_expander.formatLdObject(
                    applet,
                    'applet',
                    reviewer
                ) for applet in applets if applet is not None
            ]
        )

    @access.public(scope=TokenScope.USER_INFO_READ)
    @filtermodel(model=UserModel)
    @autoDescribeRoute(
        Description('Retrieve the currently logged-in user information.')
        .responseClass('User')
    )
    def getMe(self):
        return self.getCurrentUser()

    @access.public
    @autoDescribeRoute(
        Description('Log in to the system.')
        .notes('Pass your username and password using HTTP Basic Auth. Sends'
               ' a cookie that should be passed back in future requests.')
        .param('Girder-OTP', 'A one-time password for this user', paramType='header',
               required=False)
        .errorResponse('Missing Authorization header.', 401)
        .errorResponse('Invalid login or password.', 403)
    )
    def login(self):
        if not Setting().get(SettingKey.ENABLE_PASSWORD_LOGIN):
            raise RestException('Password login is disabled on this instance.')

        user, token = self.getCurrentUser(returnToken=True)

        # Only create and send new cookie if user isn't already sending a valid one.
        if not user:
            authHeader = cherrypy.request.headers.get('Girder-Authorization')

            if not authHeader:
                authHeader = cherrypy.request.headers.get('Authorization')

            if not authHeader or not authHeader[0:6] == 'Basic ':
                raise RestException('Use HTTP Basic Authentication', 401)

            try:
                credentials = base64.b64decode(authHeader[6:]).decode('utf8')
                if ':' not in credentials:
                    raise TypeError
            except Exception:
                raise RestException('Invalid HTTP Authorization header', 401)

            login, password = credentials.split(':', 1)
            otpToken = cherrypy.request.headers.get('Girder-OTP')
            user = self._model.authenticate(login, password, otpToken)

            if type(user) is dict and 'exception' in user:
                return user;

            setCurrentUser(user)
            token = self.sendAuthTokenCookie(user)

        return {
            'user': self._model.filter(user, user),
            'authToken': {
                'token': token['_id'],
                'expires': token['expires'],
                'scope': token['scope']
            },
            'message': 'Login succeeded.'
        }

    @access.public
    @autoDescribeRoute(
        Description('Log out of the system.')
        .responseClass('Token')
        .notes('Attempts to delete your authentication cookie.')
    )
    def logout(self):
        token = self.getCurrentToken()
        if token:
            Token().remove(token)
        self.deleteAuthTokenCookie()
        return {'message': 'Logged out.'}

    @access.public
    @filtermodel(model=UserModel, addFields={'authToken'})
    @autoDescribeRoute(
        Description('Create a new user.')
        .responseClass('User')
        .param('login', "The user's requested login.")
        .param('email', "The user's email address.")
        .param('firstName', "The user's first name.")
        .param('lastName', "The user's last name.")
        .param('password', "The user's requested password")
        .param('admin', 'Whether this user should be a site administrator.',
               required=False, dataType='boolean', default=False)
        .errorResponse('A parameter was invalid, or the specified login or'
                       ' email already exists in the system.')
    )
    def createUser(self, login, email, firstName, lastName, password, admin):
        currentUser = self.getCurrentUser()

        regPolicy = Setting().get(SettingKey.REGISTRATION_POLICY)

        if not currentUser or not currentUser['admin']:
            admin = False
            if regPolicy == 'closed':
                raise RestException(
                    'Registration on this instance is closed. Contact an '
                    'administrator to create an account for you.')

        user = self._model.createUser(
            login=login, password=password, email=email, firstName=firstName,
            lastName=lastName, admin=admin, currentUser=currentUser)

        if not currentUser and self._model.canLogin(user):
            setCurrentUser(user)
            token = self.sendAuthTokenCookie(user)
            user['authToken'] = {
                'token': token['_id'],
                'expires': token['expires']
            }
        return user

    @access.user
    @autoDescribeRoute(
        Description('Delete a user by ID.')
        .modelParam('id', model=UserModel, level=AccessType.ADMIN)
        .errorResponse('ID was invalid.')
        .errorResponse('You do not have permission to delete this user.', 403)
    )
    def deleteUser(self, user):
        self._model.remove(user)
        return {'message': 'Deleted user %s.' % user['login']}

    @access.user
    @autoDescribeRoute(
        Description('Get detailed information of accessible users.')
    )
    def getUsersDetails(self):
        nUsers = self._model.findWithPermissions(user=self.getCurrentUser()).count()
        return {'nUsers': nUsers}

    @access.user
    @filtermodel(model=UserModel)
    @autoDescribeRoute(
        Description("Update a user's information.")
        .modelParam('id', model=UserModel, level=AccessType.WRITE)
        .param('firstName', 'First name of the user.')
        .param('lastName', 'Last name of the user.')
        .param('email', 'The email of the user.')
        .param('admin', 'Is the user a site admin (admin access required)',
               required=False, dataType='boolean')
        .param('status', 'The account status (admin access required)',
               required=False, enum=('pending', 'enabled', 'disabled'))
        .errorResponse()
        .errorResponse(('You do not have write access for this user.',
                        'Must be an admin to create an admin.'), 403)
    )
    def updateUser(self, user, firstName, lastName, email, admin, status):
        user['firstName'] = firstName
        user['lastName'] = lastName
        user['email'] = email

        # Only admins can change admin state
        if admin is not None:
            if self.getCurrentUser()['admin']:
                user['admin'] = admin
            elif user['admin'] is not admin:
                raise AccessException('Only admins may change admin status.')

        # Only admins can change status
        if status is not None and status != user.get('status', 'enabled'):
            if not self.getCurrentUser()['admin']:
                raise AccessException('Only admins may change status.')
            if user['status'] == 'pending' and status == 'enabled':
                # Send email on the 'pending' -> 'enabled' transition
                self._model._sendApprovedEmail(user)
            user['status'] = status

        return self._model.save(user)

    @access.admin
    @autoDescribeRoute(
        Description('Change a user\'s password.')
        .notes('Only administrators may use this endpoint.')
        .modelParam('id', model=UserModel, level=AccessType.ADMIN)
        .param('password', 'The user\'s new password.')
        .errorResponse('You are not an administrator.', 403)
        .errorResponse('The new password is invalid.')
    )
    def changeUserPassword(self, user, password):
        self._model.setPassword(user, password)
        return {'message': 'Password changed.'}

    @access.user
    @autoDescribeRoute(
        Description('Change your password.')
        .param('old', 'Your current password or a temporary access token.')
        .param('new', 'Your new password.')
        .errorResponse(('You are not logged in.',
                        'Your old password is incorrect.'), 401)
        .errorResponse('Your new password is invalid.')
    )
    def changePassword(self, old, new):
        user = self.getCurrentUser()
        token = None

        if not old:
            raise RestException('Old password must not be empty.')

        if not Password().hasPassword(user) or not Password().authenticate(user, old):
            # If not the user's actual password, check for temp access token
            token = Token().load(old, force=True, objectId=False, exc=False)
            if (not token or not token.get('userId') or
                    token['userId'] != user['_id'] or
                    not Token().hasScope(token, TokenScope.TEMPORARY_USER_AUTH)):
                raise AccessException('Old password is incorrect.')

        self._model.setPassword(user, new)

        if token:
            # Remove the temporary access token if one was used
            Token().remove(token)

        return {'message': 'Password changed.'}

    @access.public
    @autoDescribeRoute(
        Description('Create a temporary access token for a user.  The user\'s '
                    'password is not changed.')
        .param('email', 'Your email address.', strip=True)
        .errorResponse('That email does not exist in the system.')
    )
    def generateTemporaryPassword(self, email):
        user = self._model.findOne({'email': email.lower()})

        if not user:
            raise RestException('That email is not registered.')

        token = Token().createToken(user, days=1, scope=TokenScope.TEMPORARY_USER_AUTH)

        url = '%s#useraccount/%s/token/%s' % (
            mail_utils.getEmailUrlPrefix(), str(user['_id']), str(token['_id']))

        html = mail_utils.renderTemplate('temporaryAccess.mako', {
            'url': url,
            'token': str(token['_id'])
        })
        mail_utils.sendEmail(
            to=email, subject='%s: Temporary access' % Setting().get(SettingKey.BRAND_NAME),
            text=html
        )
        return {'message': 'Sent temporary access email.'}

    @access.public
    @autoDescribeRoute(
        Description('Check if a specified token is a temporary access token '
                    'for the specified user.  If the token is valid, returns '
                    'information on the token and user.')
        .modelParam('id', 'The user ID to check.', model=UserModel, force=True)
        .param('token', 'The token to check.')
        .errorResponse('The token does not grant temporary access to the specified user.', 401)
    )
    def checkTemporaryPassword(self, user, token):
        token = Token().load(
            token, user=user, level=AccessType.ADMIN, objectId=False, exc=True)
        delta = (token['expires'] - datetime.datetime.utcnow()).total_seconds()
        hasScope = Token().hasScope(token, TokenScope.TEMPORARY_USER_AUTH)

        if token.get('userId') != user['_id'] or delta <= 0 or not hasScope:
            raise AccessException('The token does not grant temporary access to this user.')

        # Temp auth is verified, send an actual auth token now. We keep the
        # temp token around since it can still be used on a subsequent request
        # to change the password
        authToken = self.sendAuthTokenCookie(user)

        return {
            'user': self._model.filter(user, user),
            'authToken': {
                'token': authToken['_id'],
                'expires': authToken['expires'],
                'temporary': True
            },
            'message': 'Temporary access token is valid.'
        }

    @access.public
    @autoDescribeRoute(
        Description('Get detailed information about a user.')
        .modelParam('id', model=UserModel, level=AccessType.READ)
        .errorResponse()
        .errorResponse('Read access was denied on the user.', 403)
    )
    def getUserDetails(self, user):
        return {
            'nFolders': self._model.countFolders(
                user, filterUser=self.getCurrentUser(), level=AccessType.READ)
        }

    @access.user
    @autoDescribeRoute(
        Description('Initiate the enablement of one-time passwords for this user.')
        .modelParam('id', model=UserModel, level=AccessType.ADMIN)
        .errorResponse()
        .errorResponse('Admin access was denied on the user.', 403)
    )
    def initializeOtp(self, user):
        if self._model.hasOtpEnabled(user):
            raise RestException('The user has already enabled one-time passwords.')

        otpUris = self._model.initializeOtp(user)
        self._model.save(user)

        return otpUris

    @access.user
    @autoDescribeRoute(
        Description('Finalize the enablement of one-time passwords for this user.')
        .modelParam('id', model=UserModel, level=AccessType.ADMIN)
        .param('Girder-OTP', 'A one-time password for this user', paramType='header')
        .errorResponse()
        .errorResponse('Admin access was denied on the user.', 403)
    )
    def finalizeOtp(self, user):
        otpToken = cherrypy.request.headers.get('Girder-OTP')
        if not otpToken:
            raise RestException('The "Girder-OTP" header must be provided.')

        if 'otp' not in user:
            raise RestException('The user has not initialized one-time passwords.')
        if self._model.hasOtpEnabled(user):
            raise RestException('The user has already enabled one-time passwords.')

        user['otp']['enabled'] = True
        # This will raise an exception if the verification fails, so the user will not be saved
        self._model.verifyOtp(user, otpToken)

        self._model.save(user)

    @access.user
    @autoDescribeRoute(
        Description('Disable one-time passwords for this user.')
        .modelParam('id', model=UserModel, level=AccessType.ADMIN)
        .errorResponse()
        .errorResponse('Admin access was denied on the user.', 403)
    )
    def removeOtp(self, user):
        if not self._model.hasOtpEnabled(user):
            raise RestException('The user has not enabled one-time passwords.')

        del user['otp']
        self._model.save(user)

    @access.public
    @autoDescribeRoute(
        Description('Verify an email address using a token.')
        .modelParam('id', 'The user ID to check.', model=UserModel, force=True)
        .param('token', 'The token to check.')
        .errorResponse('The token is invalid or expired.', 401)
    )
    def verifyEmail(self, user, token):
        token = Token().load(
            token, user=user, level=AccessType.ADMIN, objectId=False, exc=True)
        delta = (token['expires'] - datetime.datetime.utcnow()).total_seconds()
        hasScope = Token().hasScope(token, TokenScope.EMAIL_VERIFICATION)

        if token.get('userId') != user['_id'] or delta <= 0 or not hasScope:
            raise AccessException('The token is invalid or expired.')

        user['emailVerified'] = True
        Token().remove(token)
        user = self._model.save(user)

        if self._model.canLogin(user):
            setCurrentUser(user)
            authToken = self.sendAuthTokenCookie(user)
            return {
                'user': self._model.filter(user, user),
                'authToken': {
                    'token': authToken['_id'],
                    'expires': authToken['expires'],
                    'scope': authToken['scope']
                },
                'message': 'Email verification succeeded.'
            }
        else:
            return {
                'user': self._model.filter(user, user),
                'message': 'Email verification succeeded.'
            }

    @access.public
    @autoDescribeRoute(
        Description('Send verification email.')
        .param('login', 'Your login or email address.', strip=True)
        .errorResponse('That login is not registered.', 401)
    )
    def sendVerificationEmail(self, login):
        loginField = 'email' if '@' in login else 'login'
        user = self._model.findOne({loginField: login.lower()})

        if not user:
            raise RestException('That login is not registered.', 401)

        self._model._sendVerificationEmail(user)
        return {'message': 'Sent verification email.'}<|MERGE_RESOLUTION|>--- conflicted
+++ resolved
@@ -7,11 +7,7 @@
 from ..describe import Description, autoDescribeRoute
 from girder.api import access
 from girder.api.rest import Resource, filtermodel, setCurrentUser
-<<<<<<< HEAD
-from girder.constants import AccessType, SettingKey, TokenScope, USER_ROLES
-=======
 from girder.constants import AccessType, TokenScope
->>>>>>> 326d89f3
 from girder.exceptions import RestException, AccessException
 from girder.models.applet import Applet as AppletModel
 from girder.models.collection import Collection as CollectionModel
@@ -20,12 +16,8 @@
 from girder.models.setting import Setting
 from girder.models.token import Token
 from girder.models.user import User as UserModel
-<<<<<<< HEAD
+from girder.settings import SettingKey
 from girder.utility import jsonld_expander, mail_utils
-=======
-from girder.settings import SettingKey
-from girder.utility import mail_utils
->>>>>>> 326d89f3
 
 
 class User(Resource):
@@ -270,9 +262,6 @@
             otpToken = cherrypy.request.headers.get('Girder-OTP')
             user = self._model.authenticate(login, password, otpToken)
 
-            if type(user) is dict and 'exception' in user:
-                return user;
-
             setCurrentUser(user)
             token = self.sendAuthTokenCookie(user)
 
