# -*- coding: utf-8 -*-
import base64
import cherrypy
import datetime
import itertools

from ..describe import Description, autoDescribeRoute
from girder.api import access
from girder.api.rest import Resource, filtermodel, setCurrentUser
from girder.constants import AccessType, SortDir, TokenScope, USER_ROLES
from girder.exceptions import RestException, AccessException
from girder.models.applet import Applet as AppletModel
from girder.models.collection import Collection as CollectionModel
from girder.models.folder import Folder as FolderModel
from girder.models.group import Group as GroupModel
from girder.models.password import Password
from girder.models.setting import Setting
from girder.models.token import Token
from girder.models.user import User as UserModel
from girder.settings import SettingKey
from girder.utility import jsonld_expander, mail_utils
from sys import exc_info


class User(Resource):
    """API Endpoint for users in the system."""

    def __init__(self):
        super(User, self).__init__()
        self.resourceName = 'user'
        self._model = UserModel()

        self.route('DELETE', ('authentication',), self.logout)
        self.route('DELETE', (':id',), self.deleteUser)
        self.route('GET', (), self.find)
        self.route('GET', ('me',), self.getMe)
        self.route('GET', ('authentication',), self.login)
        self.route('GET', (':id',), self.getUser)
        self.route('GET', (':id', 'access'), self.getUserAccess)
        self.route('PUT', (':id', 'access'), self.updateUserAccess)
        self.route('GET', (':id', 'applets'), self.getUserApplets)
        self.route('GET', (':id', 'details'), self.getUserDetails)
        self.route('GET', ('details',), self.getUsersDetails)
        self.route('POST', (), self.createUser)
        self.route('PUT', (':id',), self.updateUser)
        self.route('PUT', ('password',), self.changePassword)
        self.route('PUT', (':id', 'password'), self.changeUserPassword)
        self.route('GET', ('password', 'temporary', ':id'),
                   self.checkTemporaryPassword)
        self.route('PUT', ('password', 'temporary'),
                   self.generateTemporaryPassword)
        self.route('POST', (':id', 'otp'), self.initializeOtp)
        self.route('PUT', (':id', 'otp'), self.finalizeOtp)
        self.route('DELETE', (':id', 'otp'), self.removeOtp)
        self.route('PUT', (':id', 'verification'), self.verifyEmail)
        self.route('POST', ('verification',), self.sendVerificationEmail)

    @access.user
    @filtermodel(model=UserModel)
    @autoDescribeRoute(
        Description('List or search for users.')
        .responseClass('User', array=True)
        .param('text', "Pass this to perform a full text search for items.", required=False)
        .pagingParams(defaultSort='lastName')
    )
    def find(self, text, limit, offset, sort):
        return list(self._model.search(
            text=text, user=self.getCurrentUser(), offset=offset, limit=limit, sort=sort))

    @access.public(scope=TokenScope.USER_INFO_READ)
    @filtermodel(model=UserModel)
    @autoDescribeRoute(
        Description('Get a user by ID.')
        .responseClass('User')
        .modelParam('id', model=UserModel, level=AccessType.READ)
        .errorResponse('ID was invalid.')
        .errorResponse('You do not have permission to see this user.', 403)
    )
    def getUser(self, user):
        return user

    @access.user(scope=TokenScope.USER_INFO_READ)
    @autoDescribeRoute(
        Description('Get the access control list for a user.')
        .responseClass('User')
        .modelParam('id', model=UserModel, level=AccessType.READ)
        .errorResponse('ID was invalid.')
        .errorResponse('You do not have permission to see this user.', 403)
    )
    def getUserAccess(self, user):
        return self._model.getFullAccessList(user)

    @access.user(scope=TokenScope.DATA_OWN)
    @filtermodel(model=UserModel, addFields={'access'})
    @autoDescribeRoute(
        Description('Update the access control list for a user.')
        .modelParam('id', model=UserModel, level=AccessType.WRITE)
        .jsonParam(
            'access',
            'The JSON-encoded access control list.',
            requireObject=True
        )
        .errorResponse('ID was invalid.')
        .errorResponse('Admin access was denied for the user.', 403)
    )
    def updateUserAccess(self, user, access):
        return self._model.setAccessList(
            user,
            access,
            save=True
        )

    @access.public(scope=TokenScope.DATA_READ)
    @autoDescribeRoute(
        Description('Get all applets for a user by that user\'s ID and role.')
        .modelParam('id', model=UserModel, level=AccessType.READ)
        .param(
            'role',
            'One of ' + str(USER_ROLES.keys()),
            required=False,
            default='user'
        )
        .errorResponse('ID was invalid.')
        .errorResponse(
            'You do not have permission to see any of this user\'s applets.',
            403
        )
    )
    def getUserApplets(self, user, role):
        role = role.lower()
        if role not in USER_ROLES.keys():
            raise RestException(
                'Invalid user role.',
                'role'
            )
        reviewer = self.getCurrentUser()
        # New schema, new roles
        applets = list(itertools.chain.from_iterable([
            list(AppletModel().find(
                {
                    'roles.' + role + '.groups.id': groupId,
                    'meta.applet.deleted': {'$ne': True}
                }
            )) for groupId in user.get('groups', [])
        ]))
        # New schema, old roles
        assignments = [
            *list(itertools.chain.from_iterable([
                [
                    folder for folder in FolderModel().childFolders(
                        parentType='collection',
                        parent=collection,
                        user=reviewer
                    )
                ] for collection in CollectionModel().find(
                    {'name': 'Assignments'}
                )
            ])),
            *list(itertools.chain.from_iterable([
                [
                    folder for folder in FolderModel().find(
                        {
                            'parentId': (
                                reviewer if reviewer else {}
                            ).get('_id'),
                            'baseParentType': 'user',
                            'name': 'Assignments'
                        }
                    )
                ]
            ]))
        ]
        for assignment in assignments:
            try:
                if 'meta' in assignment and 'members' in assignment.get(
                    'meta',
                    {}
                ) is not None:
                    for assignedUser in assignment['meta']['members']:
                        if 'roles' in assignedUser and bool(len(list(set(
                            assignedUser['roles']
                        ).intersection(
                            list(assignedUser['roles'])
                        )))) and '@id' in assignedUser:
                            if ('_id' in user) and str(user['_id']) in [
                                userId['meta']['user'][
                                    '@id'
                                ] for userId in FolderModel().childFolders(
                                    parentType='folder',
                                    parent=FolderModel().load(
                                        assignedUser['@id'],
                                        level=AccessType.NONE,
                                        user=reviewer,
                                        force=True
                                    ),
                                    user=reviewer,
                                    force=True
                                ) if (
                                    'lowerName' in userId
                                ) and (
                                    userId['lowerName']=='userid'
                                ) and (
                                    'meta' in userId
                                ) and (
                                    'user' in userId['meta']
                                ) and (
                                    '@id' in userId['meta']['user']
                                )
                            ]:
                                if 'applet' in assignment[
                                    'meta'
                                ] and '@id' in assignment['meta']['applet']:
                                    try:
                                        appletToAppend = AppletModel().load(
                                            assignment['meta']['applet'][
                                                '@id'
                                            ],
                                            AccessType.READ,
                                            reviewer
                                        )
                                        if not appletToAppend.get(
                                            'meta',
                                            {}
                                        ).get(
                                            'applet',
                                            {}
                                        ).get('deleted', False):
                                            applets.append(appletToAppend)
                                    except AccessException as e:
                                        print(e)
            except:
                print(exc_info()[0])
        applets = [
            v for k, v in {
                applet.get('_id'): applet for applet in applets if isinstance(
                    applet,
                    dict
                )
            }.items()
        ]
        return(
            [
                jsonld_expander.formatLdObject(
                    applet,
                    'applet',
                    reviewer,
                    dropErrors=True
                ) for applet in applets if (
                    applet is not None and not applet.get(
                        'meta',
                        {}
                    ).get(
                        'applet',
                        {}
                    ).get('deleted')
                )
            ]
        )

    @access.public(scope=TokenScope.USER_INFO_READ)
    @filtermodel(model=UserModel)
    @autoDescribeRoute(
        Description('Retrieve the currently logged-in user information.')
        .responseClass('User')
    )
    def getMe(self):
        return self.getCurrentUser()

    @access.public
    @autoDescribeRoute(
        Description('Log in to the system.')
        .notes('Pass your username and password using HTTP Basic Auth. Sends'
               ' a cookie that should be passed back in future requests.')
        .param('Girder-OTP', 'A one-time password for this user', paramType='header',
               required=False)
        .errorResponse('Missing Authorization header.', 401)
        .errorResponse('Invalid login or password.', 403)
    )
    def login(self):
        if not Setting().get(SettingKey.ENABLE_PASSWORD_LOGIN):
            raise RestException('Password login is disabled on this instance.')

        user, token = self.getCurrentUser(returnToken=True)

        # Only create and send new cookie if user isn't already sending a valid one.
        if not user:
            authHeader = cherrypy.request.headers.get('Girder-Authorization')

            if not authHeader:
                authHeader = cherrypy.request.headers.get('Authorization')

            if not authHeader or not authHeader[0:6] == 'Basic ':
                raise RestException('Use HTTP Basic Authentication', 401)

            try:
                credentials = base64.b64decode(authHeader[6:]).decode('utf8')
                if ':' not in credentials:
                    raise TypeError
            except Exception:
                raise RestException('Invalid HTTP Authorization header', 401)

            login, password = credentials.split(':', 1)
            otpToken = cherrypy.request.headers.get('Girder-OTP')
            user = self._model.authenticate(login, password, otpToken)

            setCurrentUser(user)
            token = self.sendAuthTokenCookie(user)

        return {
            'user': self._model.filter(user, user),
            'authToken': {
                'token': token['_id'],
                'expires': token['expires'],
                'scope': token['scope']
            },
            'message': 'Login succeeded.'
        }

    @access.public
    @autoDescribeRoute(
        Description('Log out of the system.')
        .responseClass('Token')
        .notes('Attempts to delete your authentication cookie.')
    )
    def logout(self):
        token = self.getCurrentToken()
        if token:
            Token().remove(token)
        self.deleteAuthTokenCookie()
        return {'message': 'Logged out.'}

    @access.public
    @filtermodel(model=UserModel, addFields={'authToken'})
    @autoDescribeRoute(
        Description('Create a new user.')
        .responseClass('User')
        .param('login', "The user's requested login.")
        .param('email', "The user's email address.")
        .param('firstName', "The user's first name.")
        .param('lastName', "The user's last name.")
        .param('password', "The user's requested password")
        .param('admin', 'Whether this user should be a site administrator.',
               required=False, dataType='boolean', default=False)
        .errorResponse('A parameter was invalid, or the specified login or'
                       ' email already exists in the system.')
    )
    def createUser(self, login, email, firstName, lastName, password, admin):
        currentUser = self.getCurrentUser()

        regPolicy = Setting().get(SettingKey.REGISTRATION_POLICY)

        if not currentUser or not currentUser['admin']:
            admin = False
            if regPolicy == 'closed':
                raise RestException(
                    'Registration on this instance is closed. Contact an '
                    'administrator to create an account for you.')

        user = self._model.createUser(
            login=login, password=password, email=email,
            firstName=firstName if firstName is not None else "",
            lastName=lastName, admin=admin, currentUser=currentUser)

        if not currentUser and self._model.canLogin(user):
            setCurrentUser(user)
            token = self.sendAuthTokenCookie(user)
            user['authToken'] = {
                'token': token['_id'],
                'expires': token['expires']
            }

        # Assign all new users to a "New Users" Group
        newUserGroup = GroupModel().findOne({'name': 'New Users'})
<<<<<<< HEAD
        newUserGroup = newUserGroup if newUserGroup is not None else GroupModel(
        ).createGroup(
            name="New Users",
            creator=currentUser if currentUser is not None else user,
=======
        newUserGroup = newUserGroup if (
            newUserGroup is not None and bool(newUserGroup)
        ) else GroupModel(
        ).createGroup(
            name="New Users",
            creator=UserModel().findOne(
                query={'admin': True},
                sort=[('created', SortDir.ASCENDING)]
            ),
>>>>>>> 2bda76ee
            public=False
        )
        group = GroupModel().addUser(
            newUserGroup,
            user,
            level=AccessType.READ
        )
        group['access'] = GroupModel().getFullAccessList(group)
        group['requests'] = list(GroupModel().getFullRequestList(group))

        return(user)

    @access.user
    @autoDescribeRoute(
        Description('Delete a user by ID.')
        .modelParam('id', model=UserModel, level=AccessType.ADMIN)
        .errorResponse('ID was invalid.')
        .errorResponse('You do not have permission to delete this user.', 403)
    )
    def deleteUser(self, user):
        self._model.remove(user)
        return {'message': 'Deleted user %s.' % user['login']}

    @access.user
    @autoDescribeRoute(
        Description('Get detailed information of accessible users.')
    )
    def getUsersDetails(self):
        nUsers = self._model.findWithPermissions(user=self.getCurrentUser()).count()
        return {'nUsers': nUsers}

    @access.user
    @filtermodel(model=UserModel)
    @autoDescribeRoute(
        Description("Update a user's information.")
        .modelParam('id', model=UserModel, level=AccessType.WRITE)
        .param('firstName', 'First name of the user.')
        .param('lastName', 'Last name of the user.')
        .param('email', 'The email of the user.')
        .param('admin', 'Is the user a site admin (admin access required)',
               required=False, dataType='boolean')
        .param('status', 'The account status (admin access required)',
               required=False, enum=('pending', 'enabled', 'disabled'))
        .errorResponse()
        .errorResponse(('You do not have write access for this user.',
                        'Must be an admin to create an admin.'), 403)
    )
    def updateUser(self, user, firstName, lastName, email, admin, status):
        user['firstName'] = firstName
        user['lastName'] = lastName
        user['email'] = email

        # Only admins can change admin state
        if admin is not None:
            if self.getCurrentUser()['admin']:
                user['admin'] = admin
            elif user['admin'] is not admin:
                raise AccessException('Only admins may change admin status.')

        # Only admins can change status
        if status is not None and status != user.get('status', 'enabled'):
            if not self.getCurrentUser()['admin']:
                raise AccessException('Only admins may change status.')
            if user['status'] == 'pending' and status == 'enabled':
                # Send email on the 'pending' -> 'enabled' transition
                self._model._sendApprovedEmail(user)
            user['status'] = status

        return self._model.save(user)

    @access.admin
    @autoDescribeRoute(
        Description('Change a user\'s password.')
        .notes('Only administrators may use this endpoint.')
        .modelParam('id', model=UserModel, level=AccessType.ADMIN)
        .param('password', 'The user\'s new password.')
        .errorResponse('You are not an administrator.', 403)
        .errorResponse('The new password is invalid.')
    )
    def changeUserPassword(self, user, password):
        self._model.setPassword(user, password)
        return {'message': 'Password changed.'}

    @access.user
    @autoDescribeRoute(
        Description('Change your password.')
        .param('old', 'Your current password or a temporary access token.')
        .param('new', 'Your new password.')
        .errorResponse(('You are not logged in.',
                        'Your old password is incorrect.'), 401)
        .errorResponse('Your new password is invalid.')
    )
    def changePassword(self, old, new):
        user = self.getCurrentUser()
        token = None

        if not old:
            raise RestException('Old password must not be empty.')

        if not Password().hasPassword(user) or not Password().authenticate(user, old):
            # If not the user's actual password, check for temp access token
            token = Token().load(old, force=True, objectId=False, exc=False)
            if (not token or not token.get('userId') or
                    token['userId'] != user['_id'] or
                    not Token().hasScope(token, TokenScope.TEMPORARY_USER_AUTH)):
                raise AccessException('Old password is incorrect.')

        self._model.setPassword(user, new)

        if token:
            # Remove the temporary access token if one was used
            Token().remove(token)

        return {'message': 'Password changed.'}

    @access.public
    @autoDescribeRoute(
        Description('Create a temporary access token for a user.  The user\'s '
                    'password is not changed.')
        .param('email', 'Your email address.', strip=True)
        .errorResponse('That email does not exist in the system.')
    )
    def generateTemporaryPassword(self, email):
        user = self._model.findOne({'email': email.lower()})

        if not user:
            raise RestException('That email is not registered.')

        token = Token().createToken(user, days=1, scope=TokenScope.TEMPORARY_USER_AUTH)

        url = '%s#useraccount/%s/token/%s' % (
            mail_utils.getEmailUrlPrefix(), str(user['_id']), str(token['_id']))

        html = mail_utils.renderTemplate('temporaryAccess.mako', {
            'url': url,
            'token': str(token['_id'])
        })
        mail_utils.sendEmail(
            to=email, subject='%s: Temporary access' % Setting().get(SettingKey.BRAND_NAME),
            text=html
        )
        return {'message': 'Sent temporary access email.'}

    @access.public
    @autoDescribeRoute(
        Description('Check if a specified token is a temporary access token '
                    'for the specified user.  If the token is valid, returns '
                    'information on the token and user.')
        .modelParam('id', 'The user ID to check.', model=UserModel, force=True)
        .param('token', 'The token to check.')
        .errorResponse('The token does not grant temporary access to the specified user.', 401)
    )
    def checkTemporaryPassword(self, user, token):
        token = Token().load(
            token, user=user, level=AccessType.ADMIN, objectId=False, exc=True)
        delta = (token['expires'] - datetime.datetime.utcnow()).total_seconds()
        hasScope = Token().hasScope(token, TokenScope.TEMPORARY_USER_AUTH)

        if token.get('userId') != user['_id'] or delta <= 0 or not hasScope:
            raise AccessException('The token does not grant temporary access to this user.')

        # Temp auth is verified, send an actual auth token now. We keep the
        # temp token around since it can still be used on a subsequent request
        # to change the password
        authToken = self.sendAuthTokenCookie(user)

        return {
            'user': self._model.filter(user, user),
            'authToken': {
                'token': authToken['_id'],
                'expires': authToken['expires'],
                'temporary': True
            },
            'message': 'Temporary access token is valid.'
        }

    @access.public
    @autoDescribeRoute(
        Description('Get detailed information about a user.')
        .modelParam('id', model=UserModel, level=AccessType.READ)
        .errorResponse()
        .errorResponse('Read access was denied on the user.', 403)
    )
    def getUserDetails(self, user):
        return {
            'nFolders': self._model.countFolders(
                user, filterUser=self.getCurrentUser(), level=AccessType.READ)
        }

    @access.user
    @autoDescribeRoute(
        Description('Initiate the enablement of one-time passwords for this user.')
        .modelParam('id', model=UserModel, level=AccessType.ADMIN)
        .errorResponse()
        .errorResponse('Admin access was denied on the user.', 403)
    )
    def initializeOtp(self, user):
        if self._model.hasOtpEnabled(user):
            raise RestException('The user has already enabled one-time passwords.')

        otpUris = self._model.initializeOtp(user)
        self._model.save(user)

        return otpUris

    @access.user
    @autoDescribeRoute(
        Description('Finalize the enablement of one-time passwords for this user.')
        .modelParam('id', model=UserModel, level=AccessType.ADMIN)
        .param('Girder-OTP', 'A one-time password for this user', paramType='header')
        .errorResponse()
        .errorResponse('Admin access was denied on the user.', 403)
    )
    def finalizeOtp(self, user):
        otpToken = cherrypy.request.headers.get('Girder-OTP')
        if not otpToken:
            raise RestException('The "Girder-OTP" header must be provided.')

        if 'otp' not in user:
            raise RestException('The user has not initialized one-time passwords.')
        if self._model.hasOtpEnabled(user):
            raise RestException('The user has already enabled one-time passwords.')

        user['otp']['enabled'] = True
        # This will raise an exception if the verification fails, so the user will not be saved
        self._model.verifyOtp(user, otpToken)

        self._model.save(user)

    @access.user
    @autoDescribeRoute(
        Description('Disable one-time passwords for this user.')
        .modelParam('id', model=UserModel, level=AccessType.ADMIN)
        .errorResponse()
        .errorResponse('Admin access was denied on the user.', 403)
    )
    def removeOtp(self, user):
        if not self._model.hasOtpEnabled(user):
            raise RestException('The user has not enabled one-time passwords.')

        del user['otp']
        self._model.save(user)

    @access.public
    @autoDescribeRoute(
        Description('Verify an email address using a token.')
        .modelParam('id', 'The user ID to check.', model=UserModel, force=True)
        .param('token', 'The token to check.')
        .errorResponse('The token is invalid or expired.', 401)
    )
    def verifyEmail(self, user, token):
        token = Token().load(
            token, user=user, level=AccessType.ADMIN, objectId=False, exc=True)
        delta = (token['expires'] - datetime.datetime.utcnow()).total_seconds()
        hasScope = Token().hasScope(token, TokenScope.EMAIL_VERIFICATION)

        if token.get('userId') != user['_id'] or delta <= 0 or not hasScope:
            raise AccessException('The token is invalid or expired.')

        user['emailVerified'] = True
        Token().remove(token)
        user = self._model.save(user)

        if self._model.canLogin(user):
            setCurrentUser(user)
            authToken = self.sendAuthTokenCookie(user)
            return {
                'user': self._model.filter(user, user),
                'authToken': {
                    'token': authToken['_id'],
                    'expires': authToken['expires'],
                    'scope': authToken['scope']
                },
                'message': 'Email verification succeeded.'
            }
        else:
            return {
                'user': self._model.filter(user, user),
                'message': 'Email verification succeeded.'
            }

    @access.public
    @autoDescribeRoute(
        Description('Send verification email.')
        .param('login', 'Your login or email address.', strip=True)
        .errorResponse('That login is not registered.', 401)
    )
    def sendVerificationEmail(self, login):
        loginField = 'email' if '@' in login else 'login'
        user = self._model.findOne({loginField: login.lower()})

        if not user:
            raise RestException('That login is not registered.', 401)

        self._model._sendVerificationEmail(user)
        return {'message': 'Sent verification email.'}<|MERGE_RESOLUTION|>--- conflicted
+++ resolved
@@ -371,12 +371,6 @@
 
         # Assign all new users to a "New Users" Group
         newUserGroup = GroupModel().findOne({'name': 'New Users'})
-<<<<<<< HEAD
-        newUserGroup = newUserGroup if newUserGroup is not None else GroupModel(
-        ).createGroup(
-            name="New Users",
-            creator=currentUser if currentUser is not None else user,
-=======
         newUserGroup = newUserGroup if (
             newUserGroup is not None and bool(newUserGroup)
         ) else GroupModel(
@@ -386,7 +380,6 @@
                 query={'admin': True},
                 sort=[('created', SortDir.ASCENDING)]
             ),
->>>>>>> 2bda76ee
             public=False
         )
         group = GroupModel().addUser(
