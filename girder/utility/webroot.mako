--- conflicted
+++ resolved
@@ -3,16 +3,8 @@
   <head>
     <meta name="viewport" content="width=device-width, initial-scale=1">
     <title>${brandName | h}</title>
-<<<<<<< HEAD
-    <link rel="stylesheet" href="${staticRoot}/built/googlefonts.css">
-    <link rel="stylesheet" href="${staticRoot}/built/fontello/css/fontello.css">
-    <link rel="stylesheet" href="${staticRoot}/built/fontello/css/animation.css">
-    <link rel="stylesheet" href="${staticRoot}/built/girder_lib.min.css">
-    <link rel="icon" type="image/png" href="${staticRoot}/img/ML_Favicon.png">
-=======
     <link rel="stylesheet" href="${staticPublicPath}/built/girder_lib.min.css">
     <link rel="icon" type="image/png" href="${staticPublicPath}/built/Girder_Favicon.png">
->>>>>>> 292690e7
     % for plugin in pluginCss:
     <link rel="stylesheet" href="${staticPublicPath}/built/plugins/${plugin}/plugin.min.css">
     % endfor
