[coverage:run]
data_file = build/test/coverage/python_temp/.coverage
branch = True
omit =
    girder/external/*
    test/*
    plugins/*/plugin_tests
include =
    girder/*
    plugins/*
    build/test/tox/*/lib/*/site-packages/girder/*
    build/test/tox/*/lib/*/site-packages/girder_*/*
parallel = True
[coverage:paths]
# Include sources from installed package in Tox's {envsitepackagesdir}
girder =
    girder/
    build/test/tox/*/lib/*/site-packages/girder/
# TODO: There should be entries for each plugin to merge results from pytest and
#       cmake tests.  Do we want to list each individually?
[coverage:html]
directory = build/test/artifacts/python_coverage
title = Girder Coverage Report
[coverage:xml]
output = build/test/coverage/py_coverage.xml

[flake8]
max-line-length: 100
# Whether to show source code for each failure
show-source: True
# Maximum cyclomatic complexity allowed
max-complexity: 14
format: pylint
exclude: girder/external/* */web_client/* */.eggs/*
# Ignore certain errors.
#
#   If an ignore line is not specified, the pep8 module defaults to
#     E123,E133,E226,E241,E242.
#   We didn't have any E133 or E242 errors, so don't ignore those.
#
# The errors we suppress are:
#   Whitespace errors
#   ~~~~~~~~~~~~~~~~~
#     E123 - closing bracket does not match indentation of opening bracket's
#            line
#     E226 - missing whitespace around arithmetic operator
#     E241 - multiple spaces after ","
#     W503 - line break occurred before a binary operator
#     W504 - line break occurred after a binary operator
<<<<<<< HEAD
#     W606 - async/await are reserved keywords in python 3.7
=======
>>>>>>> 292690e7
#
#   Docstring errors
#   ~~~~~~~~~~~~~~~~
#   By including the flake8-docstrings module, we also will fail on PEP257
#   errors (D...).  For the moment, suppress all of the D... errors that would
#   cause us to fail.  We may want to revisit this to make our code more PEP257
#   conformant.
#     D100 - Public module   (100) docstring missing.
#     D101 - Public class    (101) docstring missing.
#     D102 - Public method   (102) docstring missing.
#     D103 - Public function (103) docstring missing.
#     D104 - Missing docstring in public package.
#     D105 - Missing docstring in magic method.
#     D106 - Missing docstring in public nested class
#     D107 - Missing docstring in __init__
#     D200 - One-line docstrings should fit on one line with quotes.
#     D201 - No blank lines allowed before (201) docstring.
#     D202 - No blank lines allowed after  (202) docstring.
#     D203 - 1 blank required before (203) class docstring.
#     D204 - 1 blank required after  (204) class docstring.
#     D205 - Blank line required between one-line summary and description.
#     D400 - First line should end with a period.
#     D401 - First line should be in imperative mood.
#     D402 - First line should not be the function's "signature".
#
#   Identifier errors
#   ~~~~~~~~~~~~~~~~~
#   TODO(opadron) we should have an explanation of why we break away from normal
#   Python naming conventions.  Is this a case of the prevailing style argument
#   made in pep8?  If so, exactly who's style is prevailing?
#     N802 - Function name should be lowercase.
#     N803 - Argument name should be lowercase.
#     N806 - Variable in function should be lowercase.
#     N812 - Lowercase imported as non lowercase.
<<<<<<< HEAD
ignore: D100,D101,D102,D103,D104,D105,D106,D107,D200,D201,D202,D203,D204,D205,D400,D401,D402,E123,E226,E241,N802,N803,N806,N812,W503,W504,W606
=======
ignore: D100,D101,D102,D103,D104,D105,D106,D107,D200,D201,D202,D203,D204,D205,D400,D401,D402,E123,E226,E241,N802,N803,N806,N812,W503,W504
>>>>>>> 292690e7

[tool:pytest]
addopts = --verbose --strict --showlocals --cov-report="" --cov
cache_dir = build/test/pytest_cache
testpaths = test<|MERGE_RESOLUTION|>--- conflicted
+++ resolved
@@ -47,10 +47,6 @@
 #     E241 - multiple spaces after ","
 #     W503 - line break occurred before a binary operator
 #     W504 - line break occurred after a binary operator
-<<<<<<< HEAD
-#     W606 - async/await are reserved keywords in python 3.7
-=======
->>>>>>> 292690e7
 #
 #   Docstring errors
 #   ~~~~~~~~~~~~~~~~
@@ -85,11 +81,7 @@
 #     N803 - Argument name should be lowercase.
 #     N806 - Variable in function should be lowercase.
 #     N812 - Lowercase imported as non lowercase.
-<<<<<<< HEAD
-ignore: D100,D101,D102,D103,D104,D105,D106,D107,D200,D201,D202,D203,D204,D205,D400,D401,D402,E123,E226,E241,N802,N803,N806,N812,W503,W504,W606
-=======
 ignore: D100,D101,D102,D103,D104,D105,D106,D107,D200,D201,D202,D203,D204,D205,D400,D401,D402,E123,E226,E241,N802,N803,N806,N812,W503,W504
->>>>>>> 292690e7
 
 [tool:pytest]
 addopts = --verbose --strict --showlocals --cov-report="" --cov
