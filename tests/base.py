# -*- coding: utf-8 -*-
import base64
import cherrypy
import json
import logging
import os
import shutil
import signal
import six
import sys
import unittest
import warnings

from six import BytesIO
from six.moves import urllib
from girder.utility._cache import cache, requestCache
from girder.utility.server import setup as setupServer
from girder.constants import AccessType, ROOT_DIR
from girder.models import getDbConnection
from girder.models.model_base import _modelSingletons
from girder.models.assetstore import Assetstore
from girder.models.file import File
from girder.models.setting import Setting
from girder.models.token import Token
<<<<<<< HEAD
from girder.settings import SettingKey
from girder.api.rest import setContentDisposition
=======
>>>>>>> ca1ece73
from . import mock_smtp
from . import mock_s3
from . import mongo_replicaset

with warnings.catch_warnings():
    warnings.filterwarnings('ignore', 'setup_database.*')
    from . import setup_database

local = cherrypy.lib.httputil.Host('127.0.0.1', 30000)
remote = cherrypy.lib.httputil.Host('127.0.0.1', 30001)
mockSmtp = mock_smtp.MockSmtpReceiver()
mockS3Server = None
enabledPlugins = []
usedDBs = {}


def startServer(mock=True, mockS3=False):
    """
    Test cases that communicate with the server should call this
    function in their setUpModule() function.
    """
    # If the server starts, a database will exist and we can remove it later
    dbName = cherrypy.config['database']['uri'].split('/')[-1]
    usedDBs[dbName] = True

    # By default, this passes "[]" to "plugins", disabling any installed plugins
    server = setupServer(test=True, plugins=enabledPlugins)

    if mock:
        cherrypy.server.unsubscribe()

    cherrypy.engine.start()

    # Make server quiet (won't announce start/stop or requests)
    cherrypy.config.update({'environment': 'embedded'})

    # Log all requests if we asked to do so
    if 'cherrypy' in os.environ.get('EXTRADEBUG', '').split():
        cherrypy.config.update({'log.screen': True})
        logHandler = logging.StreamHandler(sys.stdout)
        logHandler.setLevel(logging.DEBUG)
        cherrypy.log.error_log.addHandler(logHandler)

    # Tell CherryPy to throw exceptions in request handling code
    cherrypy.config.update({'request.throw_errors': True})

    mockSmtp.start()
    if mockS3:
        global mockS3Server
        mockS3Server = mock_s3.startMockS3Server()

    return server


def stopServer():
    """
    Test cases that communicate with the server should call this
    function in their tearDownModule() function.
    """
    cherrypy.engine.exit()
    mockSmtp.stop()
    dropAllTestDatabases()


def dropAllTestDatabases():
    """
    Unless otherwise requested, drop all test databases.
    """
    if 'keepdb' not in os.environ.get('EXTRADEBUG', '').split():
        db_connection = getDbConnection()
        for dbName in usedDBs:
            db_connection.drop_database(dbName)
        usedDBs.clear()


def dropTestDatabase(dropModels=True):
    """
    Call this to clear all contents from the test database. Also forces models
    to reload.
    """
    db_connection = getDbConnection()

    dbName = cherrypy.config['database']['uri'].split('/')[-1]

    if 'girder_test_' not in dbName:
        raise Exception('Expected a testing database name, but got %s' % dbName)
    if dbName in db_connection.list_database_names():
        if dbName not in usedDBs and 'newdb' in os.environ.get('EXTRADEBUG', '').split():
            raise Exception('Warning: database %s already exists' % dbName)
        db_connection.drop_database(dbName)
    usedDBs[dbName] = True
    if dropModels:
        for model in _modelSingletons:
            model.reconnect()


def dropGridFSDatabase(dbName):
    """
    Clear all contents from a gridFS database used as an assetstore.
    :param dbName: the name of the database to drop.
    """
    db_connection = getDbConnection()
    if dbName in db_connection.list_database_names():
        if dbName not in usedDBs and 'newdb' in os.environ.get('EXTRADEBUG', '').split():
            raise Exception('Warning: database %s already exists' % dbName)
        db_connection.drop_database(dbName)
    usedDBs[dbName] = True


def dropFsAssetstore(path):
    """
    Delete all of the files in a filesystem assetstore.  This unlinks the path,
    which is potentially dangerous.

    :param path: the path to remove.
    """
    if os.path.isdir(path):
        shutil.rmtree(path)


class TestCase(unittest.TestCase):
    """
    Test case base class for the application. Adds helpful utilities for
    database and HTTP communication.
    """
    def setUp(self, assetstoreType=None, dropModels=True):
        """
        We want to start with a clean database each time, so we drop the test
        database before each test. We then add an assetstore so the file model
        can be used without 500 errors.
        :param assetstoreType: if 'gridfs' or 's3', use that assetstore.
            'gridfsrs' uses a GridFS assetstore with a replicaset, and
            'gridfsshard' one with a sharding server.  For any other value, use
            a filesystem assetstore.
        """
        self.assetstoreType = assetstoreType
        dropTestDatabase(dropModels=dropModels)
        assetstoreName = os.environ.get('GIRDER_TEST_ASSETSTORE', 'test')
        assetstorePath = os.path.join(
            ROOT_DIR, 'tests', 'assetstore', assetstoreName)
        if assetstoreType == 'gridfs':
            # Name this as '_auto' to prevent conflict with assetstores created
            # within test methods
            gridfsDbName = 'girder_test_%s_assetstore_auto' % assetstoreName.replace('.', '_')
            dropGridFSDatabase(gridfsDbName)
            self.assetstore = Assetstore().createGridFsAssetstore(name='Test', db=gridfsDbName)
        elif assetstoreType == 'gridfsrs':
            gridfsDbName = 'girder_test_%s_rs_assetstore_auto' % assetstoreName
            self.replicaSetConfig = mongo_replicaset.makeConfig()
            mongo_replicaset.startMongoReplicaSet(self.replicaSetConfig)
            self.assetstore = Assetstore().createGridFsAssetstore(
                name='Test', db=gridfsDbName,
                mongohost='mongodb://127.0.0.1:27070,127.0.0.1:27071,'
                '127.0.0.1:27072', replicaset='replicaset')
        elif assetstoreType == 'gridfsshard':
            gridfsDbName = 'girder_test_%s_shard_assetstore_auto' % assetstoreName
            self.replicaSetConfig = mongo_replicaset.makeConfig(
                port=27073, shard=True, sharddb=None)
            mongo_replicaset.startMongoReplicaSet(self.replicaSetConfig)
            self.assetstore = Assetstore().createGridFsAssetstore(
                name='Test', db=gridfsDbName,
                mongohost='mongodb://127.0.0.1:27073', shard='auto')
        elif assetstoreType == 's3':
            self.assetstore = Assetstore().createS3Assetstore(
                name='Test', bucket='bucketname', accessKeyId='test',
                secret='test', service=mockS3Server.service)
        else:
            dropFsAssetstore(assetstorePath)
            self.assetstore = Assetstore().createFilesystemAssetstore(
                name='Test', root=assetstorePath)

        addr = ':'.join(map(str, mockSmtp.address or ('localhost', 25)))
        settings = Setting()
        settings.set(SettingKey.SMTP_HOST, addr)
        settings.set(SettingKey.UPLOAD_MINIMUM_CHUNK_SIZE, 0)

        if os.environ.get('GIRDER_TEST_DATABASE_CONFIG'):
            setup_database.main(os.environ['GIRDER_TEST_DATABASE_CONFIG'])

    def tearDown(self):
        """
        Stop any services that we started just for this test.
        """
        # If "self.setUp" is overridden, "self.assetstoreType" may not be set
        if getattr(self, 'assetstoreType', None) in ('gridfsrs', 'gridfsshard'):
            mongo_replicaset.stopMongoReplicaSet(self.replicaSetConfig)

        # Invalidate cache regions which persist across tests
        cache.invalidate()
        requestCache.invalidate()

    def assertStatusOk(self, response):
        """
        Call this to assert that the response yielded a 200 OK output_status.

        :param response: The response object.
        """
        self.assertStatus(response, 200)

    def assertStatus(self, response, code):
        """
        Call this to assert that a given HTTP status code was returned.

        :param response: The response object.
        :param code: The status code.
        :type code: int or str
        """
        code = str(code)

        if not response.output_status.startswith(code.encode()):
            msg = 'Response status was %s, not %s.' % (response.output_status,
                                                       code)

            if hasattr(response, 'json'):
                msg += ' Response body was:\n%s' % json.dumps(
                    response.json, sort_keys=True, indent=4,
                    separators=(',', ': '))
            else:
                msg += 'Response body was:\n%s' % self.getBody(response)

            self.fail(msg)

    def assertDictContains(self, expected, actual, msg=''):
        """
        Assert that an object is a subset of another.

        This test will fail under the following conditions:

            1. ``actual`` is not a dictionary.
            2. ``expected`` contains a key not in ``actual``.
            3. for any key in ``expected``, ``expected[key] != actual[key]``

        :param test: The expected key/value pairs
        :param actual: The actual object
        :param msg: An optional message to include with test failures
        """
        self.assertIsInstance(actual, dict, msg + ' does not exist')
        for k, v in six.iteritems(expected):
            if k not in actual:
                self.fail('%s expected key "%s"' % (msg, k))
            self.assertEqual(v, actual[k])

    def assertHasKeys(self, obj, keys):
        """
        Assert that the given object has the given list of keys.

        :param obj: The dictionary object.
        :param keys: The keys it must contain.
        :type keys: list or tuple
        """
        for k in keys:
            self.assertTrue(k in obj, 'Object does not contain key "%s"' % k)

    def assertRedirect(self, resp, url=None):
        """
        Assert that we were given an HTTP redirect response, and optionally
        assert that you were redirected to a specific URL.

        :param resp: The response object.
        :param url: If you know the URL you expect to be redirected to, you
            should pass it here.
        :type url: str
        """
        self.assertStatus(resp, 303)
        self.assertTrue('Location' in resp.headers)

        if url:
            self.assertEqual(url, resp.headers['Location'])

    def assertNotHasKeys(self, obj, keys):
        """
        Assert that the given object does not have any of the given list of
        keys.

        :param obj: The dictionary object.
        :param keys: The keys it must not contain.
        :type keys: list or tuple
        """
        for k in keys:
            self.assertFalse(k in obj, 'Object contains key "%s"' % k)

    def assertValidationError(self, response, field=None):
        """
        Assert that a ValidationException was thrown with the given field.

        :param response: The response object.
        :param field: The field that threw the validation exception.
        :type field: str
        """
        self.assertStatus(response, 400)
        self.assertEqual(response.json['type'], 'validation')
        self.assertEqual(response.json.get('field', None), field)

    def assertAccessDenied(self, response, level, modelName, user=None):
        if level == AccessType.READ:
            ls = 'Read'
        elif level == AccessType.WRITE:
            ls = 'Write'
        else:
            ls = 'Admin'

        if user is None:
            self.assertStatus(response, 401)
        else:
            self.assertStatus(response, 403)

        self.assertEqual('%s access denied for %s.' % (ls, modelName),
                         response.json['message'])

    def assertMissingParameter(self, response, param):
        """
        Assert that the response was a "parameter missing" error response.

        :param response: The response object.
        :param param: The name of the missing parameter.
        :type param: str
        """
        self.assertEqual('Parameter "%s" is required.' % param, response.json.get('message', ''))
        self.assertStatus(response, 400)

    def getSseMessages(self, resp):
        messages = self.getBody(resp).strip().split('\n\n')
        if not messages or messages == ['']:
            return ()
        return [json.loads(m.replace('data: ', '')) for m in messages]

    def uploadFile(self, name, contents, user, parent, parentType='folder',
                   mimeType=None):
        """
        Upload a file. This is meant for small testing files, not very large
        files that should be sent in multiple chunks.

        :param name: The name of the file.
        :type name: str
        :param contents: The file contents
        :type contents: str
        :param user: The user performing the upload.
        :type user: dict
        :param parent: The parent document.
        :type parent: dict
        :param parentType: The type of the parent ("folder" or "item")
        :type parentType: str
        :param mimeType: Explicit MIME type to set on the file.
        :type mimeType: str
        :returns: The file that was created.
        :rtype: dict
        """
        mimeType = mimeType or 'application/octet-stream'
        resp = self.request(
            path='/file', method='POST', user=user, params={
                'parentType': parentType,
                'parentId': str(parent['_id']),
                'name': name,
                'size': len(contents),
                'mimeType': mimeType
            })
        self.assertStatusOk(resp)

        resp = self.request(
            path='/file/chunk', method='POST', user=user, body=contents, params={
                'uploadId': resp.json['_id']
            }, type=mimeType)
        self.assertStatusOk(resp)

        file = resp.json
        self.assertHasKeys(file, ['itemId'])
        self.assertEqual(file['name'], name)
        self.assertEqual(file['size'], len(contents))
        self.assertEqual(file['mimeType'], mimeType)

        return File().load(file['_id'], force=True)

    def ensureRequiredParams(self, path='/', method='GET', required=(), user=None):
        """
        Ensure that a set of parameters is required by the endpoint.

        :param path: The endpoint path to test.
        :param method: The HTTP method of the endpoint.
        :param required: The required parameter set.
        :type required: sequence of str
        """
        for exclude in required:
            params = dict.fromkeys([p for p in required if p != exclude], '')
            resp = self.request(path=path, method=method, params=params, user=user)
            self.assertMissingParameter(resp, exclude)

    def _genToken(self, user):
        """
        Helper method for creating an authentication token for the user.
        """

        token = Token().createToken(user)
        return str(token['_id'])

    def _buildHeaders(self, headers, cookie, user, token, basicAuth,
                      authHeader):
        if cookie is not None:
            headers.append(('Cookie', cookie))

        if user is not None:
            headers.append(('Girder-Token', self._genToken(user)))
        elif token is not None:
            if isinstance(token, dict):
                headers.append(('Girder-Token', token['_id']))
            else:
                headers.append(('Girder-Token', token))

        if basicAuth is not None:
            auth = base64.b64encode(basicAuth.encode('utf8'))
            headers.append((authHeader, 'Basic %s' % auth.decode()))

    def request(self, path='/', method='GET', params=None, user=None,
                prefix='/api/v1', isJson=True, basicAuth=None, body=None,
                type=None, exception=False, cookie=None, token=None,
                additionalHeaders=None, useHttps=False,
                authHeader='Girder-Authorization', appPrefix=''):
        """
        Make an HTTP request.

        :param path: The path part of the URI.
        :type path: str
        :param method: The HTTP method.
        :type method: str
        :param params: The HTTP parameters.
        :type params: dict
        :param prefix: The prefix to use before the path.
        :param isJson: Whether the response is a JSON object.
        :param basicAuth: A string to pass with the Authorization: Basic header
                          of the form 'login:password'
        :param exception: Set this to True if a 500 is expected from this call.
        :param cookie: A custom cookie value to set.
        :param token: If you want to use an existing token to login, pass
            the token ID.
        :type token: str
        :param additionalHeaders: A list of headers to add to the
                                  request.  Each item is a tuple of the form
                                  (header-name, header-value).
        :param useHttps: If True, pretend to use HTTPS.
        :param authHeader: The HTTP request header to use for authentication.
        :type authHeader: str
        :param appPrefix: The CherryPy application prefix (mounted location without trailing slash)
        :type appPrefix: str
        :returns: The cherrypy response object from the request.
        """
        headers = [('Host', '127.0.0.1'), ('Accept', 'application/json')]
        qs = fd = None

        if additionalHeaders:
            headers.extend(additionalHeaders)

        if isinstance(body, six.text_type):
            body = body.encode('utf8')

        if params:
            # Python2 can't urlencode unicode and this does no harm in Python3
            qs = urllib.parse.urlencode({
                k: v.encode('utf8') if isinstance(v, six.text_type) else v
                for k, v in params.items()})

        if params and body:
            # In this case, we are forced to send params in query string
            fd = BytesIO(body)
            headers.append(('Content-Type', type))
            headers.append(('Content-Length', '%d' % len(body)))
        elif method in ['POST', 'PUT', 'PATCH'] or body:
            if type:
                qs = body
            elif params:
                qs = qs.encode('utf8')

            headers.append(('Content-Type', type or 'application/x-www-form-urlencoded'))
            headers.append(('Content-Length', '%d' % len(qs or b'')))
            fd = BytesIO(qs or b'')
            qs = None

        app = cherrypy.tree.apps[appPrefix]
        request, response = app.get_serving(
            local, remote, 'http' if not useHttps else 'https', 'HTTP/1.1')
        request.show_tracebacks = True

        self._buildHeaders(headers, cookie, user, token, basicAuth, authHeader)

        # Python2 will not match Unicode URLs
        url = str(prefix + path)
        try:
            response = request.run(method, url, qs, 'HTTP/1.1', headers, fd)
        finally:
            if fd:
                fd.close()

        if isJson:
            body = self.getBody(response)
            try:
                response.json = json.loads(body)
            except ValueError:
                raise AssertionError('Received non-JSON response: ' + body)

        if not exception and response.output_status.startswith(b'500'):
            raise AssertionError("Internal server error: %s" % self.getBody(response))

        return response

    def getBody(self, response, text=True):
        """
        Returns the response body as a text type or binary string.

        :param response: The response object from the server.
        :param text: If true, treat the data as a text string, otherwise, treat
                     as binary.
        """
        data = '' if text else b''

        for chunk in response.body:
            if text and isinstance(chunk, six.binary_type):
                chunk = chunk.decode('utf8')
            elif not text and not isinstance(chunk, six.binary_type):
                chunk = chunk.encode('utf8')
            data += chunk

        return data


def _sigintHandler(*args):
    print('Received SIGINT, shutting down mock SMTP server...')
    mockSmtp.stop()
    sys.exit(1)


signal.signal(signal.SIGINT, _sigintHandler)
# If we insist on test databases not existing when we start, make sure we
# check right away.
if 'newdb' in os.environ.get('EXTRADEBUG', '').split():
    dropTestDatabase(False)<|MERGE_RESOLUTION|>--- conflicted
+++ resolved
@@ -22,11 +22,7 @@
 from girder.models.file import File
 from girder.models.setting import Setting
 from girder.models.token import Token
-<<<<<<< HEAD
 from girder.settings import SettingKey
-from girder.api.rest import setContentDisposition
-=======
->>>>>>> ca1ece73
 from . import mock_smtp
 from . import mock_s3
 from . import mongo_replicaset
