--- conflicted
+++ resolved
@@ -2,79 +2,6 @@
 version: 2
 
 jobs:
-<<<<<<< HEAD
-=======
-  py2_serverInstall_serverTest:
-    docker:
-      # This image uses the oldest version of many dependencies
-      - image: girder/girder_test:latest-py2
-      # Use the oldest supported MongoDB
-      - image: circleci/mongo:3.4-ram
-        # The "ephemeralForTest" storage engine https://docs.mongodb.com/v3.2/release-notes/3.2/#ephemeralfortest-storage-engine
-        # is likely a free (and poorly documented) analogue to the enterprise-only "inMemory"
-        # storage engine. We can pass alternate options to "mongod" by overwriting the default "CMD"
-        # used to start the Docker image: https://github.com/circleci/circleci-images/blob/master/mongo/resources/Dockerfile-ram.template
-        command: ["mongod", "--storageEngine", "ephemeralForTest", "--dbpath", "/dev/shm/mongo"]
-
-    working_directory: /home/circleci/project  # as $CIRCLE_WORKING_DIRECTORY
-
-    steps:
-      - checkout:
-          path: girder
-      - run:
-          name: Generate python environment checksum file
-          command: ./girder/.circleci/generatePyEnvChecksum.sh > girder/py-env-checksum
-      - restore_cache:
-          key: venv-py2-{{ arch }}-{{ checksum "girder/py-env-checksum" }}
-      - run:
-          name: Create virtual environment (if necessary)
-          command: if [ ! -d girder_env ]; then virtualenv girder_env; fi
-      - run:
-          name: Activate virtual environment
-          command: echo ". $CIRCLE_WORKING_DIRECTORY/girder_env/bin/activate" >> $BASH_ENV
-      - run:
-          name: Upgrade Python toolchain
-          command: pip install --upgrade pip setuptools virtualenv
-      - run:
-          name: Install Girder
-          command: pip install --upgrade --upgrade-strategy eager --editable .[sftp,mount] --editable clients/python --requirement requirements-dev.txt
-          # Until https://github.com/pypa/pip/pull/4208 is available in pip 10, the install of
-          # "requirements-dev.txt" must be run from the "girder" working directory
-          working_directory: girder
-      - save_cache:
-          paths: girder_env
-          key: venv-py2-{{ arch }}-{{ checksum "girder/py-env-checksum" }}
-      - run:
-          name: Create Girder build directory
-          command: mkdir girder_build
-      - run:
-          name: Run CTest
-          command: ctest --extra-verbose --script "$CIRCLE_WORKING_DIRECTORY/girder/.circleci/ci_test.cmake" --exclude-regex '^server_pytest_core$'
-          environment:
-            TEST_GROUP: python
-            PYTHON_VERSION: 2.7
-            PYTHON_EXECUTABLE: /home/circleci/project/girder_env/bin/python
-          working_directory: girder_build
-      - run:
-          name: Run tox
-          command: tox -e circleci-py27,docs
-          working_directory: girder
-      - store_test_results:
-          path: girder/build/test/results
-      - run:
-          name: Reduce workspace size
-          command: |
-            pyclean girder
-            pyclean girder_env
-            pyclean girder_build
-      - persist_to_workspace:
-          root: /home/circleci/project
-          paths:
-            - girder
-            - girder_env
-            - girder_build
-
->>>>>>> 516b8aee
   py3_serverInstall:
     docker:
       # This image uses the newest version of many dependencies
@@ -221,10 +148,7 @@
             - girder/build/test/coverage
             - girder_build
             - girder_env
-
-<<<<<<< HEAD
-=======
-  py2_integrationTests:
+  py3_integrationTests:
     machine: true
     working_directory: /home/circleci/project  # as $CIRCLE_WORKING_DIRECTORY
 
@@ -232,14 +156,14 @@
       - checkout:
           path: girder
       - run:
-          name: Install NodeJS 8
+          name: Install NodeJS 10
           # CircleCI resets the Bash environment between every step, so any steps using node or npm
           # must first:
           #   source $NVM_DIR/nvm.sh
           command: |
             source $NVM_DIR/nvm.sh
-            nvm install v8
-            nvm alias default v8
+            nvm install v10
+            nvm alias default v10
       - run:
           # Technically, we should add the circleci user to the fuse group, log
           # out, and log back in for it to take effect.  This allows fuse to be
@@ -258,25 +182,28 @@
             sudo apt-get update
             sudo apt-get install -y mongodb-org-server mongodb-org-mongos
       - run:
-          # Boto doesn't work as a library if there is a /etc/boto.cfg file
-          # from a different version of Python, so remove the file.
-          # https://github.com/boto/boto/issues/3741
+          # The "d3" npm package (required by some Girder plugins) has an optional dependency of
+          # "canvas", which requires "node-gyp" to build. node-gyp strictly requires Python 2
+          # (https://www.npmjs.com/package/node-gyp), so install it first before switching to
+          # Python 3.
+          name: Install node-gyp
+          command: npm install --global node-gyp
+      - run:
           name: Allow Boto to work with Python 3
           command: sudo rm --force /etc/boto.cfg
       - run:
-          name: Set up Python 2.7
-          command: |
-            pyenv install 2.7.14 || true
-            pyenv global 2.7.14
-      - run:
-          name: Install plugin system dependencies
+          name: Set up Python 3.5
+          command: |
+             pyenv install 3.5.4 || true
+             pyenv global 3.5.4
+      - run:
+          name: Create and activate virtual environment
+          command: |
+            python3 -m venv /home/circleci/.virtualenvs/girder
+            echo '. /home/circleci/.virtualenvs/girder/bin/activate' >> $BASH_ENV
+      - run:
+          name: Install Girder plugin system dependencies
           command: sudo apt-get install -y libldap2-dev libsasl2-dev
-      - run:
-          name: Create and activate virtual environment
-          command: |
-            pip install virtualenv
-            virtualenv /home/circleci/.virtualenvs/girder
-            echo '. /home/circleci/.virtualenvs/girder/bin/activate' >> $BASH_ENV
       - run:
           name: Install Girder with extras
           command: >-
@@ -296,10 +223,8 @@
             girder build --dev | cat
       - run:
           name: CMake
-          command: cmake ../girder -DPYTHON_EXECUTABLE=/home/circleci/.virtualenvs/girder/bin/python
-          working_directory: girder_build
-          environment:
-            JASMINE_TIMEOUT: 15000
+          command: cmake ../girder -DPYTHON_VERSION=3.5 -DPYTHON_EXECUTABLE=/home/circleci/.virtualenvs/girder/bin/python
+          working_directory: girder_build
       - run:
           name: make
           command: make --jobs=3
@@ -318,134 +243,6 @@
           paths:
             - girder/build/test/coverage
 
-  py2_coverage:
-    docker:
-      - image: girder/girder_test:latest-py2
-      - image: circleci/mongo:3.4-ram
-        command: ["mongod", "--storageEngine", "ephemeralForTest", "--dbpath", "/dev/shm/mongo"]
-    working_directory: /home/circleci/project  # as $CIRCLE_WORKING_DIRECTORY
-    steps:
-      - attach_workspace:
-          at: /home/circleci/project
-      - run:
-          name: Activate virtual environment
-          command: echo ". $CIRCLE_WORKING_DIRECTORY/girder_env/bin/activate" >> $BASH_ENV
-      - run:
-          name: Run CTest
-          command: ctest --extra-verbose --script "$CIRCLE_WORKING_DIRECTORY/girder/.circleci/ci_test.cmake"
-          environment:
-            TEST_GROUP: coverage
-            PYTHON_VERSION: 2.7
-            PYTHON_EXECUTABLE: /home/circleci/project/girder_env/bin/python
-            JASMINE_TIMEOUT: 15000
-            BUILD_JAVASCRIPT_TESTS: "OFF"
-          working_directory: girder_build
-      - store_artifacts:
-          # Human-readable coverage reports
-          path: girder/build/test/artifacts
-      - run:
-          name: Install Codecov client
-          command: pip install codecov
-      - run:
-          name: Upload coverage
-          command: codecov --disable search pycov gcov --root girder --file girder/build/test/coverage/py_coverage.xml
-
->>>>>>> 516b8aee
-  py3_integrationTests:
-    machine: true
-    working_directory: /home/circleci/project  # as $CIRCLE_WORKING_DIRECTORY
-
-    steps:
-      - checkout:
-          path: girder
-      - run:
-          name: Install NodeJS 10
-          # CircleCI resets the Bash environment between every step, so any steps using node or npm
-          # must first:
-          #   source $NVM_DIR/nvm.sh
-          command: |
-            source $NVM_DIR/nvm.sh
-            nvm install v10
-            nvm alias default v10
-      - run:
-          # Technically, we should add the circleci user to the fuse group, log
-          # out, and log back in for it to take effect.  This allows fuse to be
-          # available to all users without requiring them to be in the fuse
-          # group
-          name: Allow access to /etc/fuse.conf by all users
-          command: sudo chmod a+r /etc/fuse.conf
-      - run:
-          name: Get rid of existing versions of MongoDB
-          command: sudo rm --force /etc/apt/sources.list.d/*mongo* && sudo apt-get remove mongodb-org mongodb-org-tools mongodb-org-shell mongodb-org-server mongodb-org-mongos || true
-      - run:
-          name: Install MongoDB
-          command: |
-            sudo apt-key adv --keyserver hkp://keyserver.ubuntu.com:80 --recv 2930ADAE8CAF5059EE73BB4B58712A2291FA4AD5
-            echo "deb [ arch=amd64 ] https://repo.mongodb.org/apt/ubuntu trusty/mongodb-org/3.6 multiverse" | sudo tee /etc/apt/sources.list.d/mongodb-org-3.6.list
-            sudo apt-get update
-            sudo apt-get install -y mongodb-org-server mongodb-org-mongos
-      - run:
-          # The "d3" npm package (required by some Girder plugins) has an optional dependency of
-          # "canvas", which requires "node-gyp" to build. node-gyp strictly requires Python 2
-          # (https://www.npmjs.com/package/node-gyp), so install it first before switching to
-          # Python 3.
-          name: Install node-gyp
-          command: npm install --global node-gyp
-      - run:
-          name: Allow Boto to work with Python 3
-          command: sudo rm --force /etc/boto.cfg
-      - run:
-          name: Set up Python 3.5
-          command: |
-             pyenv install 3.5.4 || true
-             pyenv global 3.5.4
-      - run:
-          name: Create and activate virtual environment
-          command: |
-            python3 -m venv /home/circleci/.virtualenvs/girder
-            echo '. /home/circleci/.virtualenvs/girder/bin/activate' >> $BASH_ENV
-      - run:
-          name: Install Girder plugin system dependencies
-          command: sudo apt-get install -y libldap2-dev libsasl2-dev
-      - run:
-          name: Install Girder with extras
-          command: >-
-            pip install
-            --upgrade --upgrade-strategy eager
-            --editable .[sftp,mount]
-            --editable clients/python
-            --requirement requirements-dev.txt
-          working_directory: girder
-      - run:
-          name: Create Girder build directory
-          command: mkdir girder_build
-      - run:
-          name: Build Girder web client
-          command: |
-            source $NVM_DIR/nvm.sh
-            girder build --dev | cat
-      - run:
-          name: CMake
-          command: cmake ../girder -DPYTHON_VERSION=3.5 -DPYTHON_EXECUTABLE=/home/circleci/.virtualenvs/girder/bin/python
-          working_directory: girder_build
-      - run:
-          name: make
-          command: make --jobs=3
-          working_directory: girder_build
-      - run:
-          name: CTest
-          command: ctest --parallel 3 --extra-verbose --label-regex girder_integration
-          working_directory: girder_build
-          environment:
-            JASMINE_TIMEOUT: 15000
-      - store_artifacts:
-          # Failure screenshots from web tests
-          path: girder/build/test/artifacts
-      - persist_to_workspace:
-          root: /home/circleci/project
-          paths:
-            - girder/build/test/coverage
-
   py3_coverage:
     docker:
       - image: girder/girder_test:latest-py3
