--- conflicted
+++ resolved
@@ -26,14 +26,7 @@
 from contextlib import contextmanager
 from requests_toolbelt import MultipartEncoder
 
-<<<<<<< HEAD
-__version__ = '2.4.0'
-__license__ = 'Apache 2.0'
-
 DEFAULT_PAGE_LIMIT = 20000  # Number of results to fetch per request
-=======
-DEFAULT_PAGE_LIMIT = 50  # Number of results to fetch per request
->>>>>>> 292690e7
 REQ_BUFFER_SIZE = 65536  # Chunk size when iterating a download body
 
 _safeNameRegex = re.compile(r'^[/\\]+')
