--- conflicted
+++ resolved
@@ -3,13 +3,6 @@
 import Remarkable from 'remarkable';
 
 import { MONTHS } from 'girder/constants';
-import { events } from 'girder/events';
-import { restRequest } from 'girder/rest';
-
-import ConfirmDialogTemplate from 'girder/templates/widgets/confirmDialog.jade';
-
-import 'bootstrap/js/modal';
-import 'girder/utilities/jQuery'; // $.girderModal
 
 /**
  * This file contains utility functions for general use in the application
@@ -52,13 +45,8 @@
  * Format a size in bytes into a human-readable string with metric unit
  * prefixes.
  */
-<<<<<<< HEAD
 function formatSize(sizeBytes) {
-    if (sizeBytes < 20000) {
-=======
-girder.formatSize = function (sizeBytes) {
     if (sizeBytes < 1024) {
->>>>>>> 92c6fda9
         return sizeBytes + ' B';
     }
     var i, sizeVal = sizeBytes, precision = 1;
@@ -110,42 +98,6 @@
 
     return n.toFixed(Math.max(0, precision)) + sep +
         ['', 'k', 'M', 'G', 'T'][Math.min(i, 4)];
-}
-
-/**
- * Prompt the user to confirm an action.
- * @param [text] The text to prompt the user with.
- * @param [yesText] The text for the confirm button.
- * @param [yesClass] Class string to apply to the confirm button.
- * @param [noText] The text for the no/cancel button.
- * @param [escapedHtml] If you want to render the text as HTML rather than
- *        plain text, set this to true to acknowledge that you have escaped any
- *        user-created data within the text to prevent XSS exploits.
- * @param confirmCallback Callback function when the user confirms the action.
- */
-function confirm(params) {
-    params = _.extend({
-        text: 'Are you sure?',
-        yesText: 'Yes',
-        yesClass: 'btn-danger',
-        noText: 'Cancel',
-        escapedHtml: false
-    }, params);
-    $('#g-dialog-container').html(ConfirmDialogTemplate({
-        params: params
-    })).girderModal(false);
-
-    var el = $('#g-dialog-container').find('.modal-body>p');
-    if (params.escapedHtml) {
-        el.html(params.text);
-    } else {
-        el.text(params.text);
-    }
-
-    $('#g-confirm-button').unbind('click').click(function () {
-        $('#g-dialog-container').modal('hide');
-        params.confirmCallback();
-    });
 }
 
 /**
@@ -201,52 +153,6 @@
     }
     return params;
 }
-
-/**
- * Restart the server, wait until it has restarted, then reload the current
- * page.
- */
-function restartServer() {
-    function waitForServer() {
-        restRequest({
-            type: 'GET',
-            path: 'system/version',
-            error: null
-        }).done(_.bind(function (resp) {
-            if (resp.serverStartDate !== restartServer._lastStartDate) {
-                restartServer._reloadWindow();
-            } else {
-                window.setTimeout(waitForServer, 1000);
-            }
-        })).error(_.bind(function () {
-            window.setTimeout(waitForServer, 1000);
-        }));
-    }
-
-    restRequest({
-        type: 'GET',
-        path: 'system/version'
-    }).done(_.bind(function (resp) {
-        restartServer._lastStartDate = resp.serverStartDate;
-        restartServer._callSystemRestart();
-        events.trigger('g:alert', {
-            icon: 'cw',
-            text: 'Restarting server',
-            type: 'warning',
-            timeout: 60000
-        });
-        waitForServer();
-    }));
-}
-
-/* Having these as object properties facilitates testing */
-restartServer._callSystemRestart = function () {
-    restRequest({type: 'PUT', path: 'system/restart'});
-};
-
-restartServer._reloadWindow = function () {
-    window.location.reload();
-};
 
 /**
  * Create a set of flags that can be OR'd (|) together to define a set of
@@ -305,21 +211,6 @@
     return str.charAt(0).toUpperCase() + str.substring(1);
 }
 
-var _pluginConfigRoutes = {};
-
-/**
- * Expose a plugin configuration page via the admin plugins page.
- * @param pluginName The canonical plugin name, i.e. its directory name
- * @param route The route to trigger that will render the plugin config.
- */
-function exposePluginConfig(pluginName, route) {
-    _pluginConfigRoutes[pluginName] = route;
-}
-
-function getPluginConfigRoute(pluginName) {
-    return _pluginConfigRoutes[pluginName];
-}
-
 export {
     DATE_MONTH,
     DATE_DAY,
@@ -328,15 +219,11 @@
     formatDate,
     formatSize,
     formatCount,
-    confirm,
     localeComparator,
     localeSort,
     getModelClassByName,
     parseQueryString,
-    restartServer,
     defineFlags,
     renderMarkdown,
-    capitalize,
-    exposePluginConfig,
-    getPluginConfigRoute
+    capitalize
 };