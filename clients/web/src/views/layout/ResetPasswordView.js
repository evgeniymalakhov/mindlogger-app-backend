import _ from 'underscore';

import { handleClose, handleOpen } from 'girder/utilities/DialogHelper';
import { events } from 'girder/events';
import { restRequest } from 'girder/rest';
import View from 'girder/views/View';

import ResetPasswordDialogTemplate from 'girder/templates/layout/resetPasswordDialog.jade';

import 'bootstrap/js/modal';
import 'girder/utilities/jQuery'; // $.girderModal

/**
 * This view shows a modal dialog for resetting a forgotten password.
 */
var ResetPasswordView = View.extend({
    events: {
        'submit #g-reset-password-form': function (e) {
            e.preventDefault();
<<<<<<< HEAD
            restRequest({
                path: 'user/password/temporary?email=' + this.$('#g-email')
                    .val().trim(),
=======
            girder.restRequest({
                path: 'user/password/temporary',
                data: {
                    email: this.$('#g-email').val().trim()
                },
>>>>>>> 92c6fda9
                type: 'PUT',
                error: null // don't do default error behavior
            }).done(_.bind(function () {
                this.$el.modal('hide');
                events.trigger('g:alert', {
                    icon: 'mail-alt',
                    text: 'Password reset email sent.',
                    type: 'success'
                });
            }, this)).error(_.bind(function (err) {
                this.$('.g-validation-failed-message').text(err.responseJSON.message);
                this.$('#g-reset-password-button').removeClass('disabled');
            }, this));

            this.$('#g-reset-password-button').addClass('disabled');
            this.$('.g-validation-failed-message').text('');
        },

        'click a.g-register-link': function () {
            events.trigger('g:registerUi');
        },

        'click a.g-login-link': function () {
            events.trigger('g:loginUi');
        }
    },

    render: function () {
        var view = this;
        this.$el.html(ResetPasswordDialogTemplate(
        )).girderModal(this).on('shown.bs.modal', function () {
            view.$('#g-email').focus();
        }).on('hidden.bs.modal', function () {
            handleClose('resetpassword', {replace: true});
        });
        this.$('#g-email').focus();

        handleOpen('resetpassword', {replace: true});

        return this;
    }
});

export default ResetPasswordView;<|MERGE_RESOLUTION|>--- conflicted
+++ resolved
@@ -1,9 +1,9 @@
 import _ from 'underscore';
 
+import View from 'girder/views/View';
+import { events } from 'girder/events';
 import { handleClose, handleOpen } from 'girder/utilities/DialogHelper';
-import { events } from 'girder/events';
 import { restRequest } from 'girder/rest';
-import View from 'girder/views/View';
 
 import ResetPasswordDialogTemplate from 'girder/templates/layout/resetPasswordDialog.jade';
 
@@ -17,17 +17,11 @@
     events: {
         'submit #g-reset-password-form': function (e) {
             e.preventDefault();
-<<<<<<< HEAD
             restRequest({
-                path: 'user/password/temporary?email=' + this.$('#g-email')
-                    .val().trim(),
-=======
-            girder.restRequest({
                 path: 'user/password/temporary',
                 data: {
                     email: this.$('#g-email').val().trim()
                 },
->>>>>>> 92c6fda9
                 type: 'PUT',
                 error: null // don't do default error behavior
             }).done(_.bind(function () {
