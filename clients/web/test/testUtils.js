--- conflicted
+++ resolved
@@ -822,7 +822,6 @@
     girderTest.waitForLoad();
 };
 
-<<<<<<< HEAD
 girderTest.shimBlobBuilder = function () {
     var oldPrototype = window.Blob.prototype;
     window.BlobBuilder = window.BlobBuilder || window.WebKitBlobBuilder;
@@ -834,7 +833,8 @@
         return builder.getBlob();
     };
     window.Blob.prototype = oldPrototype;
-=======
+};
+
 /*
  * Loads a particular fragment as anonymous and checks whether the login dialog
  * appears.  Assumes you are logged out, or else you should pass logoutFirst=true.
@@ -864,5 +864,4 @@
     if (loginFunction) {
         loginFunction();
     }
->>>>>>> 9ac4ca40
 };