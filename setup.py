--- conflicted
+++ resolved
@@ -25,10 +25,7 @@
     readme = f.read()
 
 installReqs = [
-<<<<<<< HEAD
-=======
     'bcrypt',
->>>>>>> 292690e7
     'boto3',
     'botocore',
     # CherryPy version is restricted due to a bug in versions >=11.1
