[global]
tools.proxy.on = True

[server]
mode = "production"
<<<<<<< HEAD
cherrypy_server = True
=======
>>>>>>> 292690e7

[logging]
log_root = "/var/log/girder"<|MERGE_RESOLUTION|>--- conflicted
+++ resolved
@@ -3,10 +3,6 @@
 
 [server]
 mode = "production"
-<<<<<<< HEAD
-cherrypy_server = True
-=======
->>>>>>> 292690e7
 
 [logging]
 log_root = "/var/log/girder"