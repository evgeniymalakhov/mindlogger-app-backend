--- conflicted
+++ resolved
@@ -30,10 +30,7 @@
         plugins: path.join(__dirname, '../plugins')
     };
     var environment = grunt.option('env') || 'dev';
-    var debugJs = grunt.option('debug-js') || false;
-    // vvvvvv TESTING
-    environment = 'dev'; debugJs = true;
-    // ^^^^^^ TESTING
+    var debugJs = grunt.option('debug-js') || environment === 'dev';
 
     var uglifyOptions = {
         ASCIIOnly: true,
@@ -71,15 +68,13 @@
         inline: false,     // embed the webpack-dev-server runtime into the bundle (default false)
         hot: false,        // adds HotModuleReplacementPlugin and switch the server to hot mode
         cache: true,
-        progress: false,    // show progress
+        progress: false,   // show progress
         failOnError: true, // report error to grunt if webpack find errors; set to false if
                            // webpack errors are tolerable and grunt should continue
-        // devtool: environment === 'dev' ? 'source-map' : false,
-        devtool: false, // FOR NOW
+        devtool: environment === 'dev' ? 'source-map' : false,
         stats: {
             children: false
         },
-        // context: __dirname,
         module: {
             loaders: [
                 { // Stylus
@@ -97,11 +92,17 @@
                 },
                 { // CSS
                     test: /\.css$/,
-                    loaders: [ExtractTextPlugin.extract('style-loader'), 'css-loader']
+                    loaders: [
+                        ExtractTextPlugin.extract('style-loader'),
+                        'css-loader'
+                    ]
                 },
                 { // Jade
                     test: /\.jade$/,
-                    loader: 'jade-loader'
+                    loader: 'jade-loader',
+                    query: {
+                        doctype: 'html' // see @girder/pull/1469
+                    }
                 },
                 { // PNG, JPEG
                     test: /\.(png|jpg)$/,
@@ -129,19 +130,17 @@
                 }
             ],
             noParse: [
-                // // Avoid warning:
-                // //   This seems to be a pre-built javascript file. Though this is
-                // //   possible, it's not recommended. Try to require the original source
-                // //   to get better results.
-                // // This needs fixing later, as Webpack works better when provided with source.
+                // Avoid warning:
+                //   This seems to be a pre-built javascript file. Though this is
+                //   possible, it's not recommended. Try to require the original source
+                //   to get better results.
+                // This needs fixing later, as Webpack works better when provided with source.
                 // /node_modules\/jade/,
                 // /node_modules\/remarkable/
             ]
         },
-        // context: path.resolve(__dirname, 'web_external', 'src'),
         resolve: {
             alias: {
-                'girder_plugins': paths.plugins, // can not use 'plugins' key apparently :(
                 'girder': paths.web_src
             },
             extensions: ['.styl', '.css', '.jade', '.js', ''],
@@ -150,7 +149,7 @@
                 paths.plugins,
                 paths.node_modules
             ]
-            // modulesDirectories: [
+            // modulesDirectories: [ // deprecated in Webpack 2 beta, remove once 100% sure
             //     paths.web_src,
             //     paths.plugins,
             //     paths.node_modules
@@ -165,7 +164,7 @@
             xmldom: 'empty'
         },
         plugins: [
-            new webpack.DefinePlugin({
+            new webpack.DefinePlugin({ // IMPORTANT
                 'process.env': {
                     'NODE_ENV': JSON.stringify(environment === 'dev' ? 'dev' : 'production')
                 }
@@ -177,9 +176,18 @@
                 $: 'jquery',
                 'window.jQuery': 'jquery'
             }),
-            new ExtractTextPlugin('[name].min.css', {
+            new ExtractTextPlugin({
+                filename: '[name].min.css',
                 allChunks: true,
                 disable: false
+            }),
+            // https://github.com/webpack/webpack/issues/283
+            // https://github.com/webpack/webpack/issues/2061#issuecomment-228932941
+            // https://gist.github.com/sokra/27b24881210b56bbaff7#loader-options--minimize
+            // but unclear and confusing as to how far it has been implemented
+            new webpack.LoaderOptionsPlugin({
+                minimize: environment !== 'dev',
+                debug: debugJs
             })
         ]
     };
@@ -188,16 +196,7 @@
         grunt.fatal('The "env" argument must be either "dev" or "prod".');
     }
 
-    // new webpack.LoaderOptionsPlugin({
-    //     test: /\.css$/, // optionally pass test, include and exclude, default affects all loaders
-    //     minimize: true,
-    //     debug: false,
-    //     options: {
-    //         // pass stuff to the loader
-    //     }
-    // })
     if (debugJs) {
-        console.log('Building JS in debug mode'.yellow);
         uglifyOptions.beautify = {
             beautify: true
         };
@@ -231,9 +230,9 @@
                 path: 'clients/web/static/built/',
                 filename: '[name].min.js'
             },
-<<<<<<< HEAD
             plugins: [
                 // See http://stackoverflow.com/a/29087883/250457
+                // TODO: there is still too much code going in each plugin.min.js
                 // new webpack.optimize.CommonsChunkPlugin({
                 //     name: 'girder.app',
                 //     minChunks: function (module) {
@@ -260,22 +259,17 @@
             ]
         }
     };
-=======
-            jade_core: {
-                files: ['clients/web/src/templates/**/*.jade'],
-                tasks: ['jade:core', 'uglify:app']
-            }
-        },
->>>>>>> 92c6fda9
-
-    // Create plugin tasks
+
+    // Add plugin entry points
     grunt.file.expand(grunt.config.get('pluginDir') + '/*').forEach(function (dir) {
         var plugin = path.basename(dir);
         var pluginTarget = 'plugins/' + plugin + '/plugin';
-        var main =  './' + dir + '/web_client/main.js';
+        var webClient = path.resolve('./' + dir + '/web_client');
+        var main =  webClient + '/main.js';
         if (fs.existsSync(main)) {
             // grunt.log.writeln(('Using: ' + main).bold);
             webpackTask.app.entry[pluginTarget] = main;
+            webpackTask.options.resolve.alias['plugins/' + plugin] = webClient;
         }
     });
 
