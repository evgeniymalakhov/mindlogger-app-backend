---
comment: false
coverage:
  status:
    # Patch status gives meaningless results whenever a test is modified without changing the
    # correspondingly tested code, and may be difficult to interpret without context. Disable
    # posting it to GitHub.
    patch: false
    project:
      default: false
      server:
<<<<<<< HEAD
        target: 20%
=======
        target: 22%
>>>>>>> 6f58ebe8
        paths:
          - girderformindlogger<|MERGE_RESOLUTION|>--- conflicted
+++ resolved
@@ -9,10 +9,6 @@
     project:
       default: false
       server:
-<<<<<<< HEAD
-        target: 20%
-=======
         target: 22%
->>>>>>> 6f58ebe8
         paths:
           - girderformindlogger