#!/usr/bin/env python
# -*- coding: utf-8 -*-

###############################################################################
#  Copyright Kitware Inc.
#
#  Licensed under the Apache License, Version 2.0 ( the "License" );
#  you may not use this file except in compliance with the License.
#  You may obtain a copy of the License at
#
#    http://www.apache.org/licenses/LICENSE-2.0
#
#  Unless required by applicable law or agreed to in writing, software
#  distributed under the License is distributed on an "AS IS" BASIS,
#  WITHOUT WARRANTIES OR CONDITIONS OF ANY KIND, either express or implied.
#  See the License for the specific language governing permissions and
#  limitations under the License.
###############################################################################

import time

from tests import base
from girder import events
from girder.constants import AccessType
from girder.models.model_base import ValidationException
import json


JobStatus = None


def setUpModule():
    base.enabledPlugins.append('jobs')
    base.startServer()

    global JobStatus, REST_CREATE_JOB_TOKEN_SCOPE
    from girder.plugins.jobs.constants import JobStatus, REST_CREATE_JOB_TOKEN_SCOPE


def tearDownModule():
    base.stopServer()


class JobsTestCase(base.TestCase):
    def setUp(self):
        base.TestCase.setUp(self)

        self.users = [self.model('user').createUser(
            'usr' + str(n), 'passwd', 'tst', 'usr', 'u%d@u.com' % n)
            for n in range(3)]

    def testJobs(self):
        self.job = None

        def schedule(event):
            self.job = event.info
            if self.job['handler'] == 'my_handler':
                self.job['status'] = JobStatus.RUNNING
                self.job = self.model('job', 'jobs').save(self.job)
                self.assertEqual(self.job['args'], ('hello', 'world'))
                self.assertEqual(self.job['kwargs'], {'a': 'b'})

        events.bind('jobs.schedule', 'test', schedule)

        # Create a job
        job = self.model('job', 'jobs').createJob(
            title='Job Title', type='my_type', args=('hello', 'world'),
            kwargs={'a': 'b'}, user=self.users[1], handler='my_handler',
            public=False)
        self.assertEqual(self.job, None)
        self.assertEqual(job['status'], JobStatus.INACTIVE)

        # Schedule the job, make sure our handler was invoked
        self.model('job', 'jobs').scheduleJob(job)
        self.assertEqual(self.job['_id'], job['_id'])
        self.assertEqual(self.job['status'], JobStatus.RUNNING)

        # Since the job is not public, user 2 should not have access
        path = '/job/%s' % job['_id']
        resp = self.request(path, user=self.users[2])
        self.assertStatus(resp, 403)
        resp = self.request(path, user=self.users[2], method='PUT')
        self.assertStatus(resp, 403)
        resp = self.request(path, user=self.users[2], method='DELETE')
        self.assertStatus(resp, 403)

        # Make sure user who created the job can see it
        resp = self.request(path, user=self.users[1])
        self.assertStatusOk(resp)

        # We should be able to update the job as the user who created it
        resp = self.request(path, method='PUT', user=self.users[1], params={
            'log': 'My log message\n'
        })
        self.assertStatusOk(resp)

        # We should be able to create a job token and use that to update it too
        token = self.model('job', 'jobs').createJobToken(job)
        resp = self.request(path, method='PUT', params={
            'log': 'append message',
            'token': token['_id']
        })
        self.assertStatusOk(resp)
        # We shouldn't get the log back in this case
        self.assertNotIn('log', resp.json)

        # Do a fetch on the job itself to get the log
        resp = self.request(path, user=self.users[1])
        self.assertStatusOk(resp)
        self.assertEqual(
            resp.json['log'], ['My log message\n', 'append message'])

        # Test overwriting the log and updating status
        resp = self.request(path, method='PUT', params={
            'log': 'overwritten log',
            'overwrite': 'true',
            'status': JobStatus.SUCCESS,
            'token': token['_id']
        })
        self.assertStatusOk(resp)
        self.assertNotIn('log', resp.json)
        self.assertEqual(resp.json['status'], JobStatus.SUCCESS)

        job = self.model('job', 'jobs').load(
            job['_id'], force=True, includeLog=True)
        self.assertEqual(job['log'], ['overwritten log'])

        # We should be able to delete the job as the user who created it
        resp = self.request(path, user=self.users[1], method='DELETE')
        self.assertStatusOk(resp)
        job = self.model('job', 'jobs').load(job['_id'], force=True)
        self.assertIsNone(job)

    def testLegacyLogBehavior(self):
        # Force save a job with a string log to simulate a legacy job record
        job = self.model('job', 'jobs').createJob(
            title='legacy', type='legacy', user=self.users[1], save=False)
        job['log'] = 'legacy log'
        job = self.model('job', 'jobs').save(job, validate=False)

        self.assertEqual(job['log'], 'legacy log')

        # Load the record, we should now get the log as a list
        job = self.model('job', 'jobs').load(job['_id'], force=True,
                                             includeLog=True)
        self.assertEqual(job['log'], ['legacy log'])

    def testListJobs(self):
        job = self.model('job', 'jobs').createJob(
            title='A job', type='t', user=self.users[1], public=False)

        anonJob = self.model('job', 'jobs').createJob(
            title='Anon job', type='t')
        # Ensure timestamp for public job is strictly higher (ms resolution)
        time.sleep(0.1)
        publicJob = self.model('job', 'jobs').createJob(
            title='Anon job', type='t', public=True)

        # User 1 should be able to see their own jobs
        resp = self.request('/job', user=self.users[1], params={
            'userId': self.users[1]['_id']
        })
        self.assertStatusOk(resp)
        self.assertEqual(len(resp.json), 1)
        self.assertEqual(resp.json[0]['_id'], str(job['_id']))

        # User 2 should not see user 1's jobs in the list
        resp = self.request('/job', user=self.users[2], params={
            'userId': self.users[1]['_id']
        })
        self.assertEqual(resp.json, [])

        # Omitting a userId should assume current user
        resp = self.request('/job', user=self.users[1])
        self.assertStatusOk(resp)
        self.assertEqual(len(resp.json), 1)
        self.assertEqual(resp.json[0]['_id'], str(job['_id']))

        # Explicitly passing "None" should show anonymous jobs
        resp = self.request('/job', user=self.users[0], params={
            'userId': 'none'
        })
        self.assertStatusOk(resp)
        self.assertEqual(len(resp.json), 2)
        self.assertEqual(resp.json[0]['_id'], str(publicJob['_id']))
        self.assertEqual(resp.json[1]['_id'], str(anonJob['_id']))

        # Non-admins should only see public anon jobs
        resp = self.request('/job', params={'userId': 'none'})
        self.assertStatusOk(resp)
        self.assertEqual(len(resp.json), 1)
        self.assertEqual(resp.json[0]['_id'], str(publicJob['_id']))

    def testListAllJobs(self):
        self.model('job', 'jobs').createJob(
            title='user 0 job', type='t', user=self.users[0], public=False)

        self.model('job', 'jobs').createJob(
            title='user 1 job', type='t', user=self.users[1], public=False)

        self.model('job', 'jobs').createJob(
            title='user 1 job', type='t', user=self.users[1], public=True)

        self.model('job', 'jobs').createJob(
            title='user 2 job', type='t', user=self.users[2])

        self.model('job', 'jobs').createJob(
            title='anonymous job', type='t')

        self.model('job', 'jobs').createJob(
            title='anonymous public job', type='t2', public=True)

        # User 0, as a site admin, should be able to see all jobs
        resp = self.request('/job/all', user=self.users[0])
        self.assertStatusOk(resp)
        self.assertEqual(len(resp.json), 6)

        # Test deprecated listAll method
        jobs = list(self.model('job', 'jobs').listAll(limit=0, offset=0,
                                                      sort=None, currentUser=self.users[0]))
        self.assertEqual(len(jobs), 6)

        # get with filter
        resp = self.request('/job/all', user=self.users[0], params={
            'types': json.dumps(['t']),
            'statuses': json.dumps([0])
        })
        self.assertStatusOk(resp)
        self.assertEqual(len(resp.json), 5)

        # get with unmet filter conditions
        resp = self.request('/job/all', user=self.users[0], params={
            'types': json.dumps(['nonexisttype'])
        })
        self.assertStatusOk(resp)
        self.assertEqual(len(resp.json), 0)

        # User 1, as non site admin, should encounter http 403 (Forbidden)
        resp = self.request('/job/all', user=self.users[1])
        self.assertStatus(resp, 403)

        # Not authenticated user should encounter http 401 (unauthorized)
        resp = self.request('/job/all')
        self.assertStatus(resp, 401)

    def testFiltering(self):
        job = self.model('job', 'jobs').createJob(
            title='A job', type='t', user=self.users[1], public=True)

        job['_some_other_field'] = 'foo'
        jobModel = self.model('job', 'jobs')
        job = jobModel.save(job)

        resp = self.request('/job/%s' % job['_id'])
        self.assertStatusOk(resp)
        self.assertTrue('created' in resp.json)
        self.assertTrue('_some_other_field' not in resp.json)
        self.assertTrue('kwargs' not in resp.json)
        self.assertTrue('args' not in resp.json)

        resp = self.request('/job/%s' % job['_id'], user=self.users[0])
        self.assertTrue('kwargs' in resp.json)
        self.assertTrue('args' in resp.json)

        jobModel.exposeFields(level=AccessType.READ, fields={'_some_other_field'})
        jobModel.hideFields(level=AccessType.READ, fields={'created'})

        resp = self.request('/job/%s' % job['_id'])
        self.assertStatusOk(resp)
        self.assertEqual(resp.json['_some_other_field'], 'foo')
        self.assertTrue('created' not in resp.json)

    def testJobProgressAndNotifications(self):
        jobModel = self.model('job', 'jobs')
        job = jobModel.createJob(
            title='a job', type='t', user=self.users[1], public=True)

        path = '/job/%s' % job['_id']
        resp = self.request(path)
        self.assertEqual(resp.json['progress'], None)
        self.assertEqual(resp.json['timestamps'], [])

        resp = self.request(path, method='PUT', user=self.users[1], params={
            'progressTotal': 100,
            'progressCurrent': 3,
            'progressMessage': 'Started',
            'notify': 'false',
            'status': JobStatus.QUEUED
        })
        self.assertStatusOk(resp)
        self.assertEqual(resp.json['progress'], {
            'total': 100,
            'current': 3,
            'message': 'Started',
            'notificationId': None
        })

        # The status update should make it so we now have a timestamp
        self.assertEqual(len(resp.json['timestamps']), 1)
        self.assertEqual(
            resp.json['timestamps'][0]['status'], JobStatus.QUEUED)
        self.assertIn('time', resp.json['timestamps'][0])

        # If the status does not change on update, no timestamp should be added
        resp = self.request(path, method='PUT', user=self.users[1], params={
            'status': JobStatus.QUEUED
        })
        self.assertStatusOk(resp)
        self.assertEqual(len(resp.json['timestamps']), 1)
        self.assertEqual(
            resp.json['timestamps'][0]['status'], JobStatus.QUEUED)

        # We passed notify=false, so we should only have the job creation notification
        resp = self.request(path='/notification/stream', method='GET',
                            user=self.users[1], isJson=False,
                            params={'timeout': 0})
        messages = self.getSseMessages(resp)
        self.assertEqual(len(messages), 1)

        # Update progress with notify=true (the default)
        resp = self.request(path, method='PUT', user=self.users[1], params={
            'progressCurrent': 50,
            'progressMessage': 'Something bad happened',
            'status': JobStatus.ERROR
        })
        self.assertStatusOk(resp)
        self.assertNotEqual(resp.json['progress']['notificationId'], None)

        # We should now see three notifications (job created + job status + progress)
        resp = self.request(path='/notification/stream', method='GET',
                            user=self.users[1], isJson=False,
                            params={'timeout': 0})
        messages = self.getSseMessages(resp)
        job = self.model('job', 'jobs').load(job['_id'], force=True)
        self.assertEqual(len(messages), 3)
        creationNotify = messages[0]
        statusNotify = messages[1]
        progressNotify = messages[2]

        self.assertEqual(creationNotify['type'], 'job_created')
        self.assertEqual(creationNotify['data']['_id'], str(job['_id']))
        self.assertEqual(statusNotify['type'], 'job_status')
        self.assertEqual(statusNotify['data']['_id'], str(job['_id']))
        self.assertEqual(int(statusNotify['data']['status']), JobStatus.ERROR)
        self.assertNotIn('kwargs', statusNotify['data'])
        self.assertNotIn('log', statusNotify['data'])

        self.assertEqual(progressNotify['type'], 'progress')
        self.assertEqual(progressNotify['data']['title'], job['title'])
        self.assertEqual(progressNotify['data']['current'], float(50))
        self.assertEqual(progressNotify['data']['state'], 'error')
        self.assertEqual(progressNotify['_id'],
                         str(job['progress']['notificationId']))

    def testDotsInKwargs(self):
        kwargs = {
            '$key.with.dots': 'value',
            'foo': [{
                'moar.dots': True
            }]
        }
        job = self.model('job', 'jobs').createJob(
            title='dots', type='x', user=self.users[0], kwargs=kwargs)

        # Make sure we can update a job and notification creation works
        self.model('job', 'jobs').updateJob(
            job, status=JobStatus.QUEUED, notify=True)

        self.assertEqual(job['kwargs'], kwargs)

        resp = self.request('/job/%s' % job['_id'], user=self.users[0])
        self.assertStatusOk(resp)
        self.assertEqual(resp.json['kwargs'], kwargs)

        job = self.model('job', 'jobs').load(job['_id'], force=True)
        self.assertEqual(job['kwargs'], kwargs)
        job = self.model('job', 'jobs').filter(job, self.users[0])
        self.assertEqual(job['kwargs'], kwargs)
        job = self.model('job', 'jobs').filter(job, self.users[1])
        self.assertFalse('kwargs' in job)

    def testLocalJob(self):
        job = self.model('job', 'jobs').createLocalJob(
            title='local', type='local', user=self.users[0], kwargs={
                'hello': 'world'
            }, module='plugin_tests.local_job_impl')

        self.model('job', 'jobs').scheduleJob(job)

        job = self.model('job', 'jobs').load(job['_id'], force=True,
                                             includeLog=True)
        self.assertEqual(job['log'], ['job ran!'])

        job = self.model('job', 'jobs').createLocalJob(
            title='local', type='local', user=self.users[0], kwargs={
                'hello': 'world'
            }, module='plugin_tests.local_job_impl', function='fail')

        self.model('job', 'jobs').scheduleJob(job)

        job = self.model('job', 'jobs').load(job['_id'], force=True,
                                             includeLog=True)
        self.assertEqual(job['log'], ['job failed'])

    def testValidateCustomStatus(self):
        jobModel = self.model('job', 'jobs')
        job = jobModel.createJob(title='test', type='x', user=self.users[0])

        def validateStatus(event):
            if event.info == 1234:
                event.preventDefault().addResponse(True)

        def validTransitions(event):
            if event.info['status'] == 1234:
                event.preventDefault().addResponse([JobStatus.INACTIVE])

        with self.assertRaises(ValidationException):
            jobModel.updateJob(job, status=1234)  # Should fail

        with events.bound('jobs.status.validate', 'test', validateStatus), \
                events.bound('jobs.status.validTransitions', 'test', validTransitions):
            jobModel.updateJob(job, status=1234)  # Should work

            with self.assertRaises(ValidationException):
                jobModel.updateJob(job, status=4321)  # Should fail

    def testValidateCustomStrStatus(self):
        jobModel = self.model('job', 'jobs')
        job = jobModel.createJob(title='test', type='x', user=self.users[0])

        def validateStatus(event):
            states = ['a', 'b', 'c']

            if event.info in states:
                event.preventDefault().addResponse(True)

        def validTransitions(event):
            if event.info['status'] == 'a':
                event.preventDefault().addResponse([JobStatus.INACTIVE])

        with self.assertRaises(ValidationException):
            jobModel.updateJob(job, status='a')

        with events.bound('jobs.status.validate', 'test', validateStatus), \
                events.bound('jobs.status.validTransitions', 'test', validTransitions):
            jobModel.updateJob(job, status='a')
            self.assertEqual(job['status'], 'a')

        with self.assertRaises(ValidationException), \
                events.bound('jobs.status.validate', 'test', validateStatus):
            jobModel.updateJob(job, status='foo')

    def testUpdateOtherFields(self):
        jobModel = self.model('job', 'jobs')
        job = jobModel.createJob(title='test', type='x', user=self.users[0])
        job = jobModel.updateJob(job, otherFields={'other': 'fields'})
        self.assertEqual(job['other'], 'fields')

    def testCancelJob(self):
        jobModel = self.model('job', 'jobs')
        job = jobModel.createJob(title='test', type='x', user=self.users[0])
        # add to the log
        job = jobModel.updateJob(job, log='entry 1\n')
        # Reload without the log
        job = jobModel.load(id=job['_id'], force=True)
        self.assertEqual(len(job.get('log', [])), 0)
        # Cancel
        job = jobModel.cancelJob(job)
        self.assertEqual(job['status'], JobStatus.CANCELED)
        # Reloading should still have the log and be canceled
        job = jobModel.load(id=job['_id'], force=True, includeLog=True)
        self.assertEqual(job['status'], JobStatus.CANCELED)
        self.assertEqual(len(job.get('log', [])), 1)

    def testCancelJobEndpoint(self):
        jobModel = self.model('job', 'jobs')
        job = jobModel.createJob(title='test', type='x', user=self.users[0])

        # Ensure requires write perms
        job_cancel_url = '/job/%s/cancel' % job['_id']
        resp = self.request(job_cancel_url, user=self.users[1], method='PUT')
        self.assertStatus(resp, 403)

        # Try again with the right user
        job_cancel_url = '/job/%s/cancel' % job['_id']
        resp = self.request(job_cancel_url, user=self.users[0], method='PUT')
        self.assertStatusOk(resp)
        self.assertEqual(resp.json['status'], JobStatus.CANCELED)

    def testJobsTypesAndStatuses(self):
        self.model('job', 'jobs').createJob(
            title='user 0 job', type='t1', user=self.users[0], public=False)

        self.model('job', 'jobs').createJob(
            title='user 1 job', type='t2', user=self.users[1], public=False)

        self.model('job', 'jobs').createJob(
            title='user 1 job', type='t3', user=self.users[1], public=True)

        self.model('job', 'jobs').createJob(
            title='user 2 job', type='t4', user=self.users[2])

        self.model('job', 'jobs').createJob(
            title='anonymous job', type='t5')

        self.model('job', 'jobs').createJob(
            title='anonymous public job', type='t6', public=True)

        # User 1, as non site admin, should encounter http 403 (Forbidden)
        resp = self.request('/job/typeandstatus/all', user=self.users[1])
        self.assertStatus(resp, 403)

        # Admin user gets all types and statuses
        resp = self.request('/job/typeandstatus/all', user=self.users[0])
        self.assertStatusOk(resp)
        self.assertEqual(len(resp.json['types']), 6)
        self.assertEqual(len(resp.json['statuses']), 1)

        # standard user gets types and statuses of its own jobs
        resp = self.request('/job/typeandstatus', user=self.users[1])
        self.assertStatusOk(resp)
        self.assertEqual(len(resp.json['types']), 2)
        self.assertEqual(len(resp.json['statuses']), 1)

    def testDefaultParentId(self):
        jobModel = self.model('job', 'jobs')
        job = jobModel.createJob(title='Job', type='Job',
                                 user=self.users[0])
        # If not specified parentId should be None
        self.assertEquals(job['parentId'], None)

    def testIsParentIdCorrect(self):
        jobModel = self.model('job', 'jobs')
        parentJob = jobModel.createJob(title='Parent Job', type='Parent Job',
                                       user=self.users[0])

        childJob = jobModel.createJob(title='Child Job',
                                      type='Child Job', user=self.users[0],
                                      parentJob=parentJob)
        # During initialization parent job should be set correctly
        self.assertEqual(childJob['parentId'], parentJob['_id'])

    def testSetParentCorrectly(self):
        jobModel = self.model('job', 'jobs')
        parentJob = jobModel.createJob(title='Parent Job', type='Parent Job',
                                       user=self.users[0])

        childJob = jobModel.createJob(title='Child Job', type='Child Job',
                                      user=self.users[0])

        jobModel.setParentJob(childJob, parentJob)

        # After setParentJob method is called parent job should be set correctly
        self.assertEqual(childJob['parentId'], parentJob['_id'])

    def testParentCannotBeEqualToChild(self):
        jobModel = self.model('job', 'jobs')
        childJob = jobModel.createJob(title='Child Job', type='Child Job',
                                      user=self.users[0])

        # Cannot set a job as it's own parent
        with self.assertRaises(ValidationException):
            childJob = jobModel.setParentJob(childJob, childJob)

    def testParentIdCannotBeOverridden(self):
        jobModel = self.model('job', 'jobs')
        parentJob = jobModel.createJob(title='Parent Job', type='Parent Job',
                                       user=self.users[0])

        anotherParentJob = jobModel.createJob(title='Another Parent Job',
                                              type='Parent Job',
                                              user=self.users[0])

        childJob = jobModel.createJob(title='Child Job',
                                      type='Child Job', user=self.users[0],
                                      parentJob=parentJob)

        with self.assertRaises(ValidationException):
            # If parent job is set, cannot be overridden
            childJob = jobModel.setParentJob(childJob, anotherParentJob)

    def testListChildJobs(self):
        jobModel = self.model('job', 'jobs')
        parentJob = jobModel.createJob(title='Parent Job', type='Parent Job',
                                       user=self.users[0])

        childJob = jobModel.createJob(title='Child Job',
                                      type='Child Job', user=self.users[0],
                                      parentJob=parentJob)

        jobModel.createJob(title='Another Child Job',
                           type='Child Job',
                           user=self.users[0],
                           parentJob=parentJob)

        # Should return a list with 2 jobs
        self.assertEquals(len(list(jobModel.listChildJobs(parentJob))), 2)
        # Should return an empty list
        self.assertEquals(len(list(jobModel.listChildJobs(childJob))), 0)

    def testListChildJobsRest(self):
        jobModel = self.model('job', 'jobs')
        parentJob = jobModel.createJob(title='Parent Job', type='Parent Job',
                                       user=self.users[0])

        childJob = jobModel.createJob(title='Child Job',
                                      type='Child Job', user=self.users[0],
                                      parentJob=parentJob)

        jobModel.createJob(title='Another Child Job',
                           type='Child Job',
                           user=self.users[0],
                           parentJob=parentJob)

        resp = self.request('/job', user=self.users[0],
                            params={'parentId': str(parentJob['_id'])})
        resp2 = self.request('/job', user=self.users[0],
                             params={'parentId': str(childJob['_id'])})

        self.assertStatusOk(resp)
        self.assertStatusOk(resp2)

        # Should return a list with 2 jobs
        self.assertEquals(len(resp.json), 2)
        # Should return an empty list
        self.assertEquals(len(resp2.json), 0)

<<<<<<< HEAD
    def testJobStateTransitions(self):
        jobModel = self.model('job', 'jobs')
        job = jobModel.createJob(
            title='user 0 job', type='t1', user=self.users[0], public=False)

        # We can't move straight to  SUCCESS
        with self.assertRaises(ValidationException):
            job = jobModel.updateJob(job, status=JobStatus.SUCCESS)

        jobModel.updateJob(job, status=JobStatus.QUEUED)
        jobModel.updateJob(job, status=JobStatus.RUNNING)
        jobModel.updateJob(job, status=JobStatus.ERROR)

        # We shouldn't be able to move backwards
        with self.assertRaises(ValidationException):
            jobModel.updateJob(job, status=JobStatus.QUEUED)
        with self.assertRaises(ValidationException):
            jobModel.updateJob(job, status=JobStatus.RUNNING)
        with self.assertRaises(ValidationException):
            jobModel.updateJob(job, status=JobStatus.INACTIVE)
=======
    def testCreateJobRest(self):

        resp = self.request('/job', method='POST',
                            user=self.users[0],
                            params={'title': 'job', 'type': 'job'})
        # If user does not have the necessary token status is 403
        self.assertStatus(resp, 403)

        token = self.model('token').createToken(scope=REST_CREATE_JOB_TOKEN_SCOPE)

        resp2 = self.request('/job', method='POST',
                             token=token,
                             params={'title': 'job', 'type': 'job'})
        # If user has the necessary token status is 200
        self.assertStatus(resp2, 200)
>>>>>>> 4a8b4485
<|MERGE_RESOLUTION|>--- conflicted
+++ resolved
@@ -625,28 +625,6 @@
         # Should return an empty list
         self.assertEquals(len(resp2.json), 0)
 
-<<<<<<< HEAD
-    def testJobStateTransitions(self):
-        jobModel = self.model('job', 'jobs')
-        job = jobModel.createJob(
-            title='user 0 job', type='t1', user=self.users[0], public=False)
-
-        # We can't move straight to  SUCCESS
-        with self.assertRaises(ValidationException):
-            job = jobModel.updateJob(job, status=JobStatus.SUCCESS)
-
-        jobModel.updateJob(job, status=JobStatus.QUEUED)
-        jobModel.updateJob(job, status=JobStatus.RUNNING)
-        jobModel.updateJob(job, status=JobStatus.ERROR)
-
-        # We shouldn't be able to move backwards
-        with self.assertRaises(ValidationException):
-            jobModel.updateJob(job, status=JobStatus.QUEUED)
-        with self.assertRaises(ValidationException):
-            jobModel.updateJob(job, status=JobStatus.RUNNING)
-        with self.assertRaises(ValidationException):
-            jobModel.updateJob(job, status=JobStatus.INACTIVE)
-=======
     def testCreateJobRest(self):
 
         resp = self.request('/job', method='POST',
@@ -662,4 +640,24 @@
                              params={'title': 'job', 'type': 'job'})
         # If user has the necessary token status is 200
         self.assertStatus(resp2, 200)
->>>>>>> 4a8b4485
+
+	def testJobStateTransitions(self):
+        jobModel = self.model('job', 'jobs')
+        job = jobModel.createJob(
+            title='user 0 job', type='t1', user=self.users[0], public=False)
+
+        # We can't move straight to  SUCCESS
+        with self.assertRaises(ValidationException):
+            job = jobModel.updateJob(job, status=JobStatus.SUCCESS)
+
+        jobModel.updateJob(job, status=JobStatus.QUEUED)
+        jobModel.updateJob(job, status=JobStatus.RUNNING)
+        jobModel.updateJob(job, status=JobStatus.ERROR)
+
+        # We shouldn't be able to move backwards
+        with self.assertRaises(ValidationException):
+            jobModel.updateJob(job, status=JobStatus.QUEUED)
+        with self.assertRaises(ValidationException):
+            jobModel.updateJob(job, status=JobStatus.RUNNING)
+        with self.assertRaises(ValidationException):
+            jobModel.updateJob(job, status=JobStatus.INACTIVE)
